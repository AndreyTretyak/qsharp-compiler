// Copyright (c) Microsoft Corporation.
// Licensed under the MIT License.

using System;
using System.Collections.Generic;
using System.IO;
using System.Linq;
using System.Threading.Tasks;
using Microsoft.CodeAnalysis;
using Microsoft.Quantum.QsCompiler;
using Microsoft.Quantum.QsCompiler.Documentation;
using Microsoft.Quantum.QsCompiler.SyntaxTree;

namespace Microsoft.Quantum.Documentation
{
    /// <summary>
    ///     Writes API documentation files as Markdown to a given output
    ///     directory, using parsed API documentation comments.
    /// </summary>
    public class DocumentationWriter
    {
        /// <summary>
        ///     An event that is raised on diagnostics about documentation
        ///     writing (e.g., if an I/O problem prevents writing to disk).
        /// </summary>
        public event Action<IRewriteStep.Diagnostic>? OnDiagnostic;

        /// <summary>
        ///      Path to which output documentation files should be written.
        /// </summary>
        public string OutputPath { get; }

        private readonly string? packageName;

        /// <summary>
        ///     The name of the NuGet package whose contents are being
        ///     documented, or <c>null</c> if the documentation being written
        ///     does not concern a particular package.
        /// </summary>
        public string? PackageName => this.packageName;

        private readonly string packageLink;

        /// <summary>
        ///     Markdown mode used to mark Q# syntax blocks.
        /// </summary>
        public virtual string LanguageMode => "qsharp";

        private static string AsSeeAlsoLink(string target, string? currentNamespace = null)
        {
            var actualTarget = currentNamespace == null || target.Contains(".")
                ? target
                : $"{currentNamespace}.{target}";
            return $"- [{actualTarget}](xref:{actualTarget})";
        }

        private async Task TryWithExceptionsAsDiagnostics(string description, Func<Task> action, DiagnosticSeverity severity = DiagnosticSeverity.Warning)
        {
            try
            {
                await action();
            }
            catch (Exception ex)
            {
                this.OnDiagnostic?.Invoke(new IRewriteStep.Diagnostic
                {
                    Severity = severity,
                    Message = $"Exception raised when {description}:\n{ex.Message}",
                    Range = null,
                    Source = null,
                    Stage = IRewriteStep.Stage.Transformation,
                });
            }
        }

        private async Task WriteAllTextAsync(string filename, string contents)
        {
            await this.TryWithExceptionsAsDiagnostics(
                $"writing output to {filename}",
                async () => await File.WriteAllTextAsync(
                    Path.Join(this.OutputPath, filename.ToLowerInvariant()),
                    contents));
        }

        /// <summary>
        ///     Initializes a new instance of the
        ///     <see cref="DocumentationWriter"/> class.
        /// </summary>
        /// <param name="outputPath">
        ///     The path to which documentation files should be written.
        /// </param>
        /// <param name="packageName">
        ///     The name of the NuGet package being documented, or <c>null</c>
        ///     if the documentation to be written by this object does not
        ///     relate to a particular package.
        /// </param>
        public DocumentationWriter(string outputPath, string? packageName)
        {
            this.OutputPath = outputPath;
            this.packageName =
                string.IsNullOrWhiteSpace(packageName)
                ? null : packageName;

            // If the output path is not null, make sure the directory exists.
            if (outputPath != null)
            {
                this.OnDiagnostic?.Invoke(new IRewriteStep.Diagnostic
                {
                    Severity = DiagnosticSeverity.Info,
                    Message = $"Writing documentation output to: {outputPath}...",
                    Range = null,
                    Source = null,
                    Stage = IRewriteStep.Stage.Transformation,
                });
                if (!Directory.Exists(outputPath))
                {
                    this
                        .TryWithExceptionsAsDiagnostics(
                            "creating directory",
                            () => Task.FromResult(Directory.CreateDirectory(outputPath)))
                        .Wait();
                }
            }

            this.packageLink = this.PackageName == null
                ? string.Empty
                : $"\nPackage: [{this.PackageName}](https://nuget.org/packages/{this.PackageName})\n";
        }

        /// <summary>
        ///     Given a documentation comment describing a Q# namespace,
        ///     writes a Markdown file documenting that namespace to
        ///     <see cref="OutputPath" />.
        /// </summary>
        /// <param name="ns">The Q# namespace being documented.</param>
        /// <param name="docComment">
        ///     The API documentation comment describing <paramref name="ns" />.
        /// </param>
        /// <returns>A <see cref="Task"/> representing the result of the asynchronous operation.</returns>
        public async Task WriteOutput(QsNamespace ns, DocComment docComment)
        {
            var name = ns.Name;
            var uid = name;
            var title = $"{name} namespace";
            var header = new Dictionary<string, object>
            {
                // DocFX metadata
                ["uid"] = name,
                ["title"] = title,

                // docs.ms metadata
                ["ms.date"] = DateTime.Today.ToString(),
                ["ms.topic"] = "managed-reference",

                // Q# metadata
                ["qsharp.kind"] = "namespace",
                ["qsharp.name"] = name,
                ["qsharp.summary"] = docComment.Summary,
            };
            var document = $@"
# {title}

{docComment.Summary}

"
                .MaybeWithSection("Description", docComment.Description)
                .WithSectionForEach("Example", docComment.Examples)
                .MaybeWithSection(
                    "See Also",
                    string.Join("\n", docComment.SeeAlso.Select(
                        seeAlso => AsSeeAlsoLink(seeAlso))))
                .WithYamlHeader(header);

            // Open a file to write the new doc to.
            await this.WriteAllTextAsync($"{name}.md", document);
        }

        /// <summary>
        ///     Given a documentation comment describing a Q# user-defined type
        ///     declaration, writes a Markdown file documenting that UDT
        ///     declaration to <see cref="OutputPath" />.
        /// </summary>
        /// <param name="type">The Q# UDT being documented.</param>
        /// <param name="docComment">
        ///     The API documentation comment describing <paramref name="type"/>.
        /// </param>
        /// <returns>A <see cref="Task"/> representing the result of the asynchronous operation.</returns>
        public async Task WriteOutput(QsCustomType type, DocComment docComment)
        {
            var namedItemDeclarations = type.TypeItems.ToDictionaryOfDeclarations();

            // Make a new Markdown document for the type declaration.
            var title = $"{type.FullName.Name} user defined type";
            var header = new Dictionary<string, object>
            {
                // DocFX metadata
                ["uid"] = type.FullName.ToString(),
                ["title"] = title,

                // docs.ms metadata
                ["ms.date"] = DateTime.Today.ToString(),
                ["ms.topic"] = "article",

                // Q# metadata
                ["qsharp.kind"] = "udt",
                ["qsharp.namespace"] = type.FullName.Namespace,
                ["qsharp.name"] = type.FullName.Name,
                ["qsharp.summary"] = docComment.Summary,
            };
            var document = $@"
# {title}

Namespace: [{type.FullName.Namespace}](xref:{type.FullName.Namespace})
{this.packageLink}

{docComment.Summary}

```{this.LanguageMode}
{type.WithoutDocumentationAndComments().ToSyntax()}
```

"
            .MaybeWithSection(
                "Named Items",
                string.Join("\n", type.TypeItems.TypeDeclarations().Select(
                    item =>
                    {
                        (var itemName, var resolvedType) = item;
                        var documentation =
                            docComment.NamedItems.TryGetValue(itemName, out var comment)
                            ? comment
                            : string.Empty;
                        return $"### {itemName} : {resolvedType.ToMarkdownLink()}\n\n{documentation}";
                    })))
            .MaybeWithSection("Description", docComment.Description)
            .WithSectionForEach("Example", docComment.Examples)
            .MaybeWithSection("Remarks", docComment.Remarks)
            .MaybeWithSection("References", docComment.References)
            .MaybeWithSection(
                "See Also",
                string.Join("\n", docComment.SeeAlso.Select(
                    seeAlso => AsSeeAlsoLink(seeAlso, type.FullName.Namespace))))
            .WithYamlHeader(header);

            // Open a file to write the new doc to.
            await this.WriteAllTextAsync(
                $"{type.FullName.Namespace}.{type.FullName.Name}.md",
                document);
        }

        /// <summary>
        ///     Given a documentation comment describing a Q# function or operation
        ///     declaration, writes a Markdown file documenting that callable
        ///     declaration to <see cref="OutputPath" />.
        /// </summary>
        /// <param name="callable">The Q# callable being documented.</param>
        /// <param name="docComment">
        ///     The API documentation comment describing <paramref name="callable"/>.
        /// </param>
        /// <returns>A <see cref="Task"/> representing the result of the asynchronous operation.</returns>
        public async Task WriteOutput(QsCallable callable, DocComment docComment)
        {
            // Make a new Markdown document for the type declaration.
            var kind = callable.Kind.Tag switch
            {
                QsCallableKind.Tags.Function => "function",
                QsCallableKind.Tags.Operation => "operation",
                QsCallableKind.Tags.TypeConstructor => "type constructor",
                _ => "<unknown>",
            };
            var title = $@"{callable.FullName.Name} {kind}";
            var header = new Dictionary<string, object>
            {
                // DocFX metadata
                ["uid"] = callable.FullName.ToString(),
                ["title"] = title,

                // docs.ms metadata
                ["ms.date"] = DateTime.Today.ToString(),
                ["ms.topic"] = "article",

                // Q# metadata
                ["qsharp.kind"] = kind,
                ["qsharp.namespace"] = callable.FullName.Namespace,
                ["qsharp.name"] = callable.FullName.Name,
                ["qsharp.summary"] = docComment.Summary,
            };
            var keyword = callable.Kind.Tag switch
            {
                QsCallableKind.Tags.Function => "function ",
                QsCallableKind.Tags.Operation => "operation ",
                QsCallableKind.Tags.TypeConstructor => "newtype ",
                _ => ""
            };
            var document = $@"
# {title}

Namespace: [{callable.FullName.Namespace}](xref:{callable.FullName.Namespace})
{this.packageLink}

{docComment.Summary}

```{this.LanguageMode}
{keyword}{callable.ToSyntax()}
```
"
            .MaybeWithSection("Description", docComment.Description)
            .MaybeWithSection(
                "Input",
                string.Join("\n", callable.ArgumentTuple.InputDeclarations().Select(
                    (item) =>
                    {
                        (var inputName, var resolvedType) = item;
                        var documentation = docComment.Input.TryGetValue(inputName, out var inputComment)
                            ? inputComment
                            : string.Empty;
                        return $"### {inputName} : {resolvedType.ToMarkdownLink()}\n\n{documentation}\n\n";
                    })))
            .WithSection($"Output : {callable.Signature.ReturnType.ToMarkdownLink()}", docComment.Output)
            .MaybeWithSection(
                "Type Parameters",
                string.Join("\n", callable.Signature.TypeParameters.Select(
                    typeParam =>
                        typeParam is QsLocalSymbol.ValidName name
                        ? $@"### '{name.Item}{"\n\n"}{(
                            docComment.TypeParameters.TryGetValue($"'{name.Item}", out var comment)
                            ? comment
<<<<<<< HEAD
                            : string.Empty)}"
                        : string.Empty)))
=======
                            : string.Empty
                          )}"
                        : string.Empty
                ))
            )
            .WithSectionForEach("Example", docComment.Examples)
>>>>>>> 97d70cd5
            .MaybeWithSection("Remarks", docComment.Remarks)
            .MaybeWithSection("References", docComment.References)
            .MaybeWithSection(
                "See Also",
                string.Join("\n", docComment.SeeAlso.Select(
                    seeAlso => AsSeeAlsoLink(seeAlso, callable.FullName.Namespace))))
            .WithYamlHeader(header);

            // Open a file to write the new doc to.
            await this.WriteAllTextAsync(
                $"{callable.FullName.Namespace}.{callable.FullName.Name}.md",
                document);
        }
    }
}<|MERGE_RESOLUTION|>--- conflicted
+++ resolved
@@ -325,17 +325,9 @@
                         ? $@"### '{name.Item}{"\n\n"}{(
                             docComment.TypeParameters.TryGetValue($"'{name.Item}", out var comment)
                             ? comment
-<<<<<<< HEAD
                             : string.Empty)}"
                         : string.Empty)))
-=======
-                            : string.Empty
-                          )}"
-                        : string.Empty
-                ))
-            )
             .WithSectionForEach("Example", docComment.Examples)
->>>>>>> 97d70cd5
             .MaybeWithSection("Remarks", docComment.Remarks)
             .MaybeWithSection("References", docComment.References)
             .MaybeWithSection(
