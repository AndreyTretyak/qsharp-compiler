--- conflicted
+++ resolved
@@ -38,40 +38,21 @@
   <ItemGroup>
     <PackageReference Condition="$(QSharpDocsGeneration)"
                       Include="Microsoft.Quantum.DocumentationGenerator" Version="0.13.201118474-beta"
-<<<<<<< HEAD
                       IsImplicitlyDefined="true" 
                       IsQscReference="true" ExecutionTarget="Any" Priority="-1" PrivateAssets="All" />
-=======
-                      IsImplicitlyDefined="true"
-                      IsQscReference="true"
-                      ExecutionTarget="Any"
-                      Priority="-2"
-                      PrivateAssets="All" />
->>>>>>> b6c6912c
   </ItemGroup>
 
   <!-- Packages for execution on the simulation framework. -->
   <ItemGroup>
-<<<<<<< HEAD
-    <PackageReference Condition="$(CsharpGeneration) And '$(ResolvedQsharpOutputType)' == 'QsharpExe'" 
+    <PackageReference Condition="$(CSharpGeneration) And '$(ResolvedQSharpOutputType)' == 'QSharpExe'" 
                       Include="Microsoft.Quantum.Simulators" Version="0.13.201118474-beta" IsImplicitlyDefined="true" />
-    <PackageReference Condition="$(CsharpGeneration)" 
+    <PackageReference Condition="$(CSharpGeneration)" 
                       Include="Microsoft.Quantum.Runtime.Core" Version="0.13.201118474-beta" IsImplicitlyDefined="true" />
-    <PackageReference Condition="$(CsharpGeneration) And '$(ResolvedQsharpOutputType)' == 'QsharpExe'"
+    <PackageReference Condition="$(CSharpGeneration) And '$(ResolvedQSharpOutputType)' == 'QSharpExe'"
                       Include="Microsoft.Quantum.EntryPointDriver" Version="0.13.201118474-beta" IsImplicitlyDefined="true" />
-    <PackageReference Condition="$(CsharpGeneration)"
-                      Include="Microsoft.Quantum.CsharpGeneration" Version="0.13.201118474-beta" IsImplicitlyDefined="true"
+    <PackageReference Condition="$(CSharpGeneration)"
+                      Include="Microsoft.Quantum.CSharpGeneration" Version="0.13.201118474-beta" IsImplicitlyDefined="true"
                       IsQscReference="true" ExecutionTarget="Any" Priority="-1" PrivateAssets="All" />
-=======
-    <PackageReference Condition="$(CSharpGeneration) And '$(ResolvedQSharpOutputType)' == 'QSharpExe'" Include="Microsoft.Quantum.Simulators" Version="0.13.201118474-beta" IsImplicitlyDefined="true" />
-    <PackageReference Condition="$(CSharpGeneration)" Include="Microsoft.Quantum.Runtime.Core" Version="0.13.201118474-beta" IsImplicitlyDefined="true" />
-    <PackageReference Condition="$(CSharpGeneration) And '$(ResolvedQSharpOutputType)' == 'QSharpExe'"
-                      Include="Microsoft.Quantum.EntryPointDriver" Version="0.13.201118474-beta"
-                      IsImplicitlyDefined="true" />
-    <PackageReference Condition="$(CSharpGeneration)" PrivateAssets="All"
-      Include="Microsoft.Quantum.CSharpGeneration" Version="0.13.201118474-beta" IsImplicitlyDefined="true"
-      IsQscReference="true" ExecutionTarget="Any" Priority="-1" />
->>>>>>> b6c6912c
   </ItemGroup>
 
 
