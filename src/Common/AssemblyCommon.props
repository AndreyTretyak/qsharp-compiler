<?xml version="1.0" encoding="utf-8"?>
<Project xmlns="http://schemas.microsoft.com/developer/msbuild/2003">
  <PropertyGroup>
    <PlatformTarget>x64</PlatformTarget>  
    <Company>Microsoft</Company>
    <Authors>Microsoft</Authors>
    <Product>Microsoft Quantum Development Kit Preview</Product>
    <Copyright>© Microsoft Corporation. All rights reserved.</Copyright>
  </PropertyGroup>

  <PropertyGroup Condition="'$(MSBuildProjectExtension)' == '.csproj'">
    <Nullable>enable</Nullable>
    <WarningsAsErrors>nullable</WarningsAsErrors>
  </PropertyGroup>

<<<<<<< HEAD
  <ItemGroup Condition="'$(MSBuildProjectExtension)' == '.csproj'">
    <AdditionalFiles Include="$(MSBuildThisFileDirectory)stylecop.json" Link="stylecop.json" />
    <PackageReference Include="StyleCop.Analyzers" Version="1.2.0-beta.164" PrivateAssets="All" />
=======
  <PropertyGroup Condition="'$(MSBuildProjectExtension)' == '.fsproj'">
    <!-- Enable and treat as error malformed XML doc comment warning (FS3390) -->
    <OtherFlags>--warnon:3390</OtherFlags>
    <WarningsAsErrors>3390</WarningsAsErrors>
  </PropertyGroup>

  <ItemGroup Condition="'$(MSBuildProjectExtension)' == '.csproj'">
    <PackageReference Include="StyleCop.Analyzers" Version="1.2.0-beta.321" PrivateAssets="All" />
    <AdditionalFiles Include="$(MSBuildThisFileDirectory)\stylecop.json" Link="stylecop.json" />
>>>>>>> b6c6912c
  </ItemGroup>

  <!--
    When DefineConstants receives a list with the semicolon escaped (%3B),
    like: SIGNED%3BTELEMETRY
    the F# tasks doesn't break them up using the semicolon, instead it defines one constant
    as a single string. The way to fix this is to use the `CreateProperty` Task
    to manually unescape the property (other forms don't work because the value
    in the command line always takes precedence).
  -->
  <Target Name="UnescapeDefineConstants" BeforeTargets="CoreCompile">
    <CreateProperty Value="$([MSBuild]::Unescape($(DefineConstants)))">
      <Output TaskParameter="Value" PropertyName="DefineConstants"/>
    </CreateProperty>
  </Target>
</Project><|MERGE_RESOLUTION|>--- conflicted
+++ resolved
@@ -13,11 +13,6 @@
     <WarningsAsErrors>nullable</WarningsAsErrors>
   </PropertyGroup>
 
-<<<<<<< HEAD
-  <ItemGroup Condition="'$(MSBuildProjectExtension)' == '.csproj'">
-    <AdditionalFiles Include="$(MSBuildThisFileDirectory)stylecop.json" Link="stylecop.json" />
-    <PackageReference Include="StyleCop.Analyzers" Version="1.2.0-beta.164" PrivateAssets="All" />
-=======
   <PropertyGroup Condition="'$(MSBuildProjectExtension)' == '.fsproj'">
     <!-- Enable and treat as error malformed XML doc comment warning (FS3390) -->
     <OtherFlags>--warnon:3390</OtherFlags>
@@ -27,7 +22,6 @@
   <ItemGroup Condition="'$(MSBuildProjectExtension)' == '.csproj'">
     <PackageReference Include="StyleCop.Analyzers" Version="1.2.0-beta.321" PrivateAssets="All" />
     <AdditionalFiles Include="$(MSBuildThisFileDirectory)\stylecop.json" Link="stylecop.json" />
->>>>>>> b6c6912c
   </ItemGroup>
 
   <!--
