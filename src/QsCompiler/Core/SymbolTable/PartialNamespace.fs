--- conflicted
+++ resolved
@@ -99,14 +99,9 @@
     /// <summary>Gets the type with the given name from the dictionary of declared types.</summary>
     /// <exception cref="SymbolNotFoundException">A type with the given name was not found.</exception>
     member internal this.GetType tName =
-<<<<<<< HEAD
-        TypeDeclarations.TryGetValue tName |> tryOption |> Option.defaultWith (fun () ->
-            SymbolNotFoundException "A type with the given name was not found." |> raise)
-=======
         TypeDeclarations.TryGetValue tName
-        |> tryToOption
+        |> tryOption
         |> Option.defaultWith (fun () -> SymbolNotFoundException "A type with the given name was not found." |> raise)
->>>>>>> ea1f8f0b
 
     member internal this.ContainsType = TypeDeclarations.ContainsKey
 
@@ -115,13 +110,9 @@
     /// <summary>Gets the callable with the given name from the dictionary of declared callable.</summary>
     /// <exception cref="SymbolNotFoundException">A callable with the given name was not found.</exception>
     member internal this.GetCallable cName =
-<<<<<<< HEAD
-        CallableDeclarations.TryGetValue cName |> tryOption |> Option.defaultWith (fun () ->
-=======
         CallableDeclarations.TryGetValue cName
-        |> tryToOption
+        |> tryOption
         |> Option.defaultWith (fun () ->
->>>>>>> ea1f8f0b
             SymbolNotFoundException "A callable with the given name was not found." |> raise)
 
     member internal this.ContainsCallable = CallableDeclarations.ContainsKey
