--- conflicted
+++ resolved
@@ -113,71 +113,50 @@
 /// </summary>
 [<CLIMutable>]
 [<DataContract>]
-type private TypeDeclarationHeaderSchema = {
-    [<DataMember>] QualifiedName : QsQualifiedName
-    [<DataMember>] Attributes : ImmutableArray<QsDeclarationAttribute>
-    [<DataMember>] Modifiers : Modifiers
-    [<DataMember>] SourceFile : string
-    [<DataMember>] Position : DeclarationHeader.Offset
-    [<DataMember>] SymbolRange : DeclarationHeader.Range
-    [<DataMember>] Type : ResolvedType
-    [<DataMember>] TypeItems : QsTuple<QsTypeItem>
-    [<DataMember>] Documentation : ImmutableArray<string>
-}
+type private TypeDeclarationHeaderSchema =
+    {
+        [<DataMember>]
+        QualifiedName: QsQualifiedName
+        [<DataMember>]
+        Attributes: ImmutableArray<QsDeclarationAttribute>
+        [<DataMember>]
+        Modifiers: Modifiers
+        [<DataMember>]
+        SourceFile: string
+        [<DataMember>]
+        Position: DeclarationHeader.Offset
+        [<DataMember>]
+        SymbolRange: DeclarationHeader.Range
+        [<DataMember>]
+        Type: ResolvedType
+        [<DataMember>]
+        TypeItems: QsTuple<QsTypeItem>
+        [<DataMember>]
+        Documentation: ImmutableArray<string>
+    }
 
 /// to be removed in future releases
-<<<<<<< HEAD
-type TypeDeclarationHeader = {
-    QualifiedName   : QsQualifiedName
-    Attributes      : ImmutableArray<QsDeclarationAttribute>
-    Modifiers       : Modifiers
-    Source          : Source
-    Position        : DeclarationHeader.Offset
-    SymbolRange     : DeclarationHeader.Range
-    Type            : ResolvedType
-    TypeItems       : QsTuple<QsTypeItem>
-    Documentation   : ImmutableArray<string>
-}
-    with
+type TypeDeclarationHeader =
+    {
+        QualifiedName: QsQualifiedName
+        Attributes: ImmutableArray<QsDeclarationAttribute>
+        Modifiers: Modifiers
+        Source: Source
+        Position: DeclarationHeader.Offset
+        SymbolRange: DeclarationHeader.Range
+        Type: ResolvedType
+        TypeItems: QsTuple<QsTypeItem>
+        Documentation: ImmutableArray<string>
+    }
 
     [<JsonIgnore>]
-    member this.Location = DeclarationHeader.CreateLocation (this.Position, this.SymbolRange)
+    member this.Location = DeclarationHeader.CreateLocation(this.Position, this.SymbolRange)
 
     // TODO: RELEASE 2021-07: Remove TypeDeclarationHeader.SourceFile.
     [<JsonIgnore; Obsolete "Replaced by Source.">]
     member this.SourceFile = Source.assemblyOrCode this.Source
 
-    member this.FromSource source = {this with Source = source}
-    member this.AddAttribute att = {this with Attributes = this.Attributes.Add att}
-
-    static member New (customType : QsCustomType) = {
-        QualifiedName   = customType.FullName
-        Attributes      = customType.Attributes
-        Modifiers       = customType.Modifiers
-        Source          = customType.Source
-        Position        = customType.Location |> DeclarationHeader.CreateOffset
-        SymbolRange     = customType.Location |> DeclarationHeader.CreateRange
-        Type            = customType.Type
-        TypeItems       = customType.TypeItems
-        Documentation   = customType.Documentation
-=======
-type TypeDeclarationHeader =
-    {
-        QualifiedName: QsQualifiedName
-        Attributes: ImmutableArray<QsDeclarationAttribute>
-        Modifiers: Modifiers
-        SourceFile: string
-        Position: DeclarationHeader.Offset
-        SymbolRange: DeclarationHeader.Range
-        Type: ResolvedType
-        TypeItems: QsTuple<QsTypeItem>
-        Documentation: ImmutableArray<string>
->>>>>>> ea1f8f0b
-    }
-    [<JsonIgnore>]
-    member this.Location = DeclarationHeader.CreateLocation(this.Position, this.SymbolRange)
-
-    member this.FromSource source = { this with SourceFile = source }
+    member this.FromSource source = { this with Source = source }
 
     member this.AddAttribute att =
         { this with Attributes = this.Attributes.Add att }
@@ -187,7 +166,7 @@
             QualifiedName = customType.FullName
             Attributes = customType.Attributes
             Modifiers = customType.Modifiers
-            SourceFile = customType.SourceFile
+            Source = customType.Source
             Position = customType.Location |> DeclarationHeader.CreateOffset
             SymbolRange = customType.Location |> DeclarationHeader.CreateRange
             Type = customType.Type
@@ -198,36 +177,49 @@
     /// <summary>
     /// Creates a <see cref="TypeDeclarationHeader"/> from a <see cref="TypeDeclarationHeaderSchema"/>.
     /// </summary>
-    static member private OfSchema (header : TypeDeclarationHeaderSchema) =
-        { QualifiedName = header.QualifiedName
-          Attributes = header.Attributes
-          Modifiers = header.Modifiers
-          Source = { CodePath = header.SourceFile; AssemblyPath = Null }
-          Position = header.Position
-          SymbolRange = header.SymbolRange
-          Type = header.Type
-          TypeItems = header.TypeItems
-          Documentation = header.Documentation }
+    static member private OfSchema(header: TypeDeclarationHeaderSchema) =
+        {
+            QualifiedName = header.QualifiedName
+            Attributes = header.Attributes
+            Modifiers = header.Modifiers
+            Source = { CodePath = header.SourceFile; AssemblyPath = Null }
+            Position = header.Position
+            SymbolRange = header.SymbolRange
+            Type = header.Type
+            TypeItems = header.TypeItems
+            Documentation = header.Documentation
+        }
 
     static member FromJson json =
         let success, schema = DeclarationHeader.FromJson<TypeDeclarationHeaderSchema> json
         let header = TypeDeclarationHeader.OfSchema schema
         let attributesAreNullOrDefault = Object.ReferenceEquals(header.Attributes, null) || header.Attributes.IsDefault
 
-<<<<<<< HEAD
+        let header =
+            if attributesAreNullOrDefault
+            then { header with Attributes = ImmutableArray.Empty }
+            else header // no reason to raise an error
+
+        if not (Object.ReferenceEquals(header.TypeItems, null)) then
+            success, header
+        else
+            false, { header with TypeItems = ImmutableArray.Create(header.Type |> Anonymous |> QsTupleItem) |> QsTuple }
+
     /// <summary>
     /// The <see cref="TypeDeclarationHeaderSchema"/> for this <see cref="TypeDeclarationHeader"/>.
     /// </summary>
     member private this.Schema =
-        { QualifiedName = this.QualifiedName
-          Attributes = this.Attributes
-          Modifiers = this.Modifiers
-          SourceFile = this.Source.CodePath
-          Position = this.Position
-          SymbolRange = this.SymbolRange
-          Type = this.Type
-          TypeItems = this.TypeItems
-          Documentation = this.Documentation }
+        {
+            QualifiedName = this.QualifiedName
+            Attributes = this.Attributes
+            Modifiers = this.Modifiers
+            SourceFile = this.Source.CodePath
+            Position = this.Position
+            SymbolRange = this.SymbolRange
+            Type = this.Type
+            TypeItems = this.TypeItems
+            Documentation = this.Documentation
+        }
 
     member this.ToJson() = DeclarationHeader.ToJson this.Schema
 
@@ -236,88 +228,53 @@
 /// </summary>
 [<CLIMutable>]
 [<DataContract>]
-type private CallableDeclarationHeaderSchema = {
-    [<DataMember>] Kind : QsCallableKind
-    [<DataMember>] QualifiedName : QsQualifiedName
-    [<DataMember>] Attributes : ImmutableArray<QsDeclarationAttribute>
-    [<DataMember>] Modifiers : Modifiers
-    [<DataMember>] SourceFile : string
-    [<DataMember>] Position : DeclarationHeader.Offset
-    [<DataMember>] SymbolRange : DeclarationHeader.Range
-    [<DataMember>] ArgumentTuple : QsTuple<LocalVariableDeclaration<QsLocalSymbol>>
-    [<DataMember>] Signature : ResolvedSignature
-    [<DataMember>] Documentation : ImmutableArray<string>
-}
+type private CallableDeclarationHeaderSchema =
+    {
+        [<DataMember>]
+        Kind: QsCallableKind
+        [<DataMember>]
+        QualifiedName: QsQualifiedName
+        [<DataMember>]
+        Attributes: ImmutableArray<QsDeclarationAttribute>
+        [<DataMember>]
+        Modifiers: Modifiers
+        [<DataMember>]
+        SourceFile: string
+        [<DataMember>]
+        Position: DeclarationHeader.Offset
+        [<DataMember>]
+        SymbolRange: DeclarationHeader.Range
+        [<DataMember>]
+        ArgumentTuple: QsTuple<LocalVariableDeclaration<QsLocalSymbol>>
+        [<DataMember>]
+        Signature: ResolvedSignature
+        [<DataMember>]
+        Documentation: ImmutableArray<string>
+    }
 
 /// to be removed in future releases
-type CallableDeclarationHeader = { 
-    Kind            : QsCallableKind
-    QualifiedName   : QsQualifiedName
-    Attributes      : ImmutableArray<QsDeclarationAttribute>
-    Modifiers       : Modifiers
-    Source          : Source
-    Position        : DeclarationHeader.Offset
-    SymbolRange     : DeclarationHeader.Range
-    ArgumentTuple   : QsTuple<LocalVariableDeclaration<QsLocalSymbol>>
-    Signature       : ResolvedSignature
-    Documentation   : ImmutableArray<string>
-}
-    with
+type CallableDeclarationHeader =
+    {
+        Kind: QsCallableKind
+        QualifiedName: QsQualifiedName
+        Attributes: ImmutableArray<QsDeclarationAttribute>
+        Modifiers: Modifiers
+        Source: Source
+        Position: DeclarationHeader.Offset
+        SymbolRange: DeclarationHeader.Range
+        ArgumentTuple: QsTuple<LocalVariableDeclaration<QsLocalSymbol>>
+        Signature: ResolvedSignature
+        Documentation: ImmutableArray<string>
+    }
 
     [<JsonIgnore>]
-    member this.Location = DeclarationHeader.CreateLocation (this.Position, this.SymbolRange)
+    member this.Location = DeclarationHeader.CreateLocation(this.Position, this.SymbolRange)
 
     // TODO: RELEASE 2021-07: Remove CallableDeclarationHeader.SourceFile.
     [<JsonIgnore; Obsolete "Replaced by Source.">]
     member this.SourceFile = Source.assemblyOrCode this.Source
 
-    member this.FromSource source = {this with Source = source}
-    member this.AddAttribute att = {this with Attributes = this.Attributes.Add att}
-
-    static member New (callable : QsCallable) = {
-        Kind            = callable.Kind
-        QualifiedName   = callable.FullName
-        Attributes      = callable.Attributes
-        Modifiers       = callable.Modifiers
-        Source          = callable.Source
-        Position        = callable.Location |> DeclarationHeader.CreateOffset
-        SymbolRange     = callable.Location |> DeclarationHeader.CreateRange
-        ArgumentTuple   = callable.ArgumentTuple
-        Signature       = callable.Signature
-        Documentation   = callable.Documentation
-=======
-        let header =
-            if attributesAreNullOrDefault
-            then { header with Attributes = ImmutableArray.Empty }
-            else header // no reason to raise an error
-
-        if not (Object.ReferenceEquals(header.TypeItems, null)) then
-            success, header
-        else
-            false, { header with TypeItems = ImmutableArray.Create(header.Type |> Anonymous |> QsTupleItem) |> QsTuple }
-
-    member this.ToJson(): string = DeclarationHeader.ToJson this
-
-
-/// to be removed in future releases
-type CallableDeclarationHeader =
-    {
-        Kind: QsCallableKind
-        QualifiedName: QsQualifiedName
-        Attributes: ImmutableArray<QsDeclarationAttribute>
-        Modifiers: Modifiers
-        SourceFile: string
-        Position: DeclarationHeader.Offset
-        SymbolRange: DeclarationHeader.Range
-        ArgumentTuple: QsTuple<LocalVariableDeclaration<QsLocalSymbol>>
-        Signature: ResolvedSignature
-        Documentation: ImmutableArray<string>
->>>>>>> ea1f8f0b
-    }
-    [<JsonIgnore>]
-    member this.Location = DeclarationHeader.CreateLocation(this.Position, this.SymbolRange)
-
-    member this.FromSource source = { this with SourceFile = source }
+    member this.FromSource source = { this with Source = source }
 
     member this.AddAttribute att =
         { this with Attributes = this.Attributes.Add att }
@@ -328,7 +285,7 @@
             QualifiedName = callable.FullName
             Attributes = callable.Attributes
             Modifiers = callable.Modifiers
-            SourceFile = callable.SourceFile
+            Source = callable.Source
             Position = callable.Location |> DeclarationHeader.CreateOffset
             SymbolRange = callable.Location |> DeclarationHeader.CreateRange
             ArgumentTuple = callable.ArgumentTuple
@@ -339,17 +296,19 @@
     /// <summary>
     /// Creates a <see cref="CallableDeclarationHeader"/> from a <see cref="CallableDeclarationHeaderSchema"/>.
     /// </summary>
-    static member private OfSchema (header : CallableDeclarationHeaderSchema) =
-        { Kind = header.Kind
-          QualifiedName = header.QualifiedName
-          Attributes = header.Attributes
-          Modifiers = header.Modifiers
-          Source = { CodePath = header.SourceFile; AssemblyPath = Null }
-          Position = header.Position
-          SymbolRange = header.SymbolRange
-          ArgumentTuple = header.ArgumentTuple
-          Signature = header.Signature
-          Documentation = header.Documentation }
+    static member private OfSchema(header: CallableDeclarationHeaderSchema) =
+        {
+            Kind = header.Kind
+            QualifiedName = header.QualifiedName
+            Attributes = header.Attributes
+            Modifiers = header.Modifiers
+            Source = { CodePath = header.SourceFile; AssemblyPath = Null }
+            Position = header.Position
+            SymbolRange = header.SymbolRange
+            ArgumentTuple = header.ArgumentTuple
+            Signature = header.Signature
+            Documentation = header.Documentation
+        }
 
     static member FromJson json =
         let info = { IsMutable = false; HasLocalQuantumDependency = false }
@@ -364,21 +323,35 @@
         let header = CallableDeclarationHeader.OfSchema schema
         let attributesAreNullOrDefault = Object.ReferenceEquals(header.Attributes, null) || header.Attributes.IsDefault
 
-<<<<<<< HEAD
+        let header =
+            if attributesAreNullOrDefault
+            then { header with Attributes = ImmutableArray.Empty }
+            else header // no reason to raise an error
+
+        let header = { header with ArgumentTuple = header.ArgumentTuple |> setInferredInfo }
+
+        if Object.ReferenceEquals(header.Signature.Information, null)
+           || Object.ReferenceEquals(header.Signature.Information.Characteristics, null) then
+            false, { header with Signature = { header.Signature with Information = CallableInformation.Invalid } }
+        else
+            success, header
+
     /// <summary>
     /// The <see cref="CallableDeclarationHeaderSchema"/> for this <see cref="CallableDeclarationHeader"/>.
     /// </summary>
     member private this.Schema =
-        { Kind = this.Kind
-          QualifiedName = this.QualifiedName
-          Attributes = this.Attributes
-          Modifiers = this.Modifiers
-          SourceFile = this.Source.CodePath
-          Position = this.Position
-          SymbolRange = this.SymbolRange
-          ArgumentTuple = this.ArgumentTuple
-          Signature = this.Signature
-          Documentation = this.Documentation }
+        {
+            Kind = this.Kind
+            QualifiedName = this.QualifiedName
+            Attributes = this.Attributes
+            Modifiers = this.Modifiers
+            SourceFile = this.Source.CodePath
+            Position = this.Position
+            SymbolRange = this.SymbolRange
+            ArgumentTuple = this.ArgumentTuple
+            Signature = this.Signature
+            Documentation = this.Documentation
+        }
 
     member this.ToJson() = DeclarationHeader.ToJson this.Schema
 
@@ -387,67 +360,27 @@
 /// </summary>
 [<CLIMutable>]
 [<DataContract>]
-type private SpecializationDeclarationHeaderSchema = {
-    [<DataMember>] Kind : QsSpecializationKind
-    [<DataMember>] TypeArguments : QsNullable<ImmutableArray<ResolvedType>>
-    [<DataMember>] Information : CallableInformation
-    [<DataMember>] Parent : QsQualifiedName    
-    [<DataMember>] Attributes : ImmutableArray<QsDeclarationAttribute>
-    [<DataMember>] SourceFile : string
-    [<DataMember>] Position : DeclarationHeader.Offset
-    [<DataMember>] HeaderRange : DeclarationHeader.Range
-    [<DataMember>] Documentation : ImmutableArray<string>
-}
-
-/// to be removed in future releases
-type SpecializationDeclarationHeader = {
-    Kind            : QsSpecializationKind
-    TypeArguments   : QsNullable<ImmutableArray<ResolvedType>>
-    Information     : CallableInformation
-    Parent          : QsQualifiedName    
-    Attributes      : ImmutableArray<QsDeclarationAttribute>
-    Source          : Source
-    Position        : DeclarationHeader.Offset
-    HeaderRange     : DeclarationHeader.Range
-    Documentation   : ImmutableArray<string>
-}
-    with
-
-    [<JsonIgnore>]
-    member this.Location = DeclarationHeader.CreateLocation (this.Position, this.HeaderRange)
-
-    // TODO: RELEASE 2021-07: Remove SpecializationDeclarationHeader.SourceFile.
-    [<JsonIgnore; Obsolete "Replaced by Source.">]
-    member this.SourceFile = Source.assemblyOrCode this.Source
-
-    member this.FromSource source = {this with Source = source}
-
-    static member New (specialization : QsSpecialization) = {
-        Kind            = specialization.Kind
-        TypeArguments   = specialization.TypeArguments
-        Information     = specialization.Signature.Information
-        Parent          = specialization.Parent 
-        Attributes      = specialization.Attributes
-        Source          = specialization.Source
-        Position        = specialization.Location |> DeclarationHeader.CreateOffset
-        HeaderRange     = specialization.Location |> DeclarationHeader.CreateRange
-        Documentation   = specialization.Documentation
-=======
-        let header =
-            if attributesAreNullOrDefault
-            then { header with Attributes = ImmutableArray.Empty }
-            else header // no reason to raise an error
-
-        let header = { header with ArgumentTuple = header.ArgumentTuple |> setInferredInfo }
-
-        if Object.ReferenceEquals(header.Signature.Information, null)
-           || Object.ReferenceEquals(header.Signature.Information.Characteristics, null) then
-            false, { header with Signature = { header.Signature with Information = CallableInformation.Invalid } }
-        else
-            success, header
-
-    member this.ToJson(): string = DeclarationHeader.ToJson this
-
+type private SpecializationDeclarationHeaderSchema =
+    {
+        [<DataMember>]
+        Kind: QsSpecializationKind
+        [<DataMember>]
+        TypeArguments: QsNullable<ImmutableArray<ResolvedType>>
+        [<DataMember>]
+        Information: CallableInformation
+        [<DataMember>]
+        Parent: QsQualifiedName
+        [<DataMember>]
+        Attributes: ImmutableArray<QsDeclarationAttribute>
+        [<DataMember>]
+        SourceFile: string
+        [<DataMember>]
+        Position: DeclarationHeader.Offset
+        [<DataMember>]
+        HeaderRange: DeclarationHeader.Range
+        [<DataMember>]
+        Documentation: ImmutableArray<string>
+    }
 
 /// to be removed in future releases
 type SpecializationDeclarationHeader =
@@ -457,16 +390,20 @@
         Information: CallableInformation
         Parent: QsQualifiedName
         Attributes: ImmutableArray<QsDeclarationAttribute>
-        SourceFile: string
+        Source: Source
         Position: DeclarationHeader.Offset
         HeaderRange: DeclarationHeader.Range
         Documentation: ImmutableArray<string>
->>>>>>> ea1f8f0b
-    }
+    }
+
     [<JsonIgnore>]
     member this.Location = DeclarationHeader.CreateLocation(this.Position, this.HeaderRange)
 
-    member this.FromSource source = { this with SourceFile = source }
+    // TODO: RELEASE 2021-07: Remove SpecializationDeclarationHeader.SourceFile.
+    [<JsonIgnore; Obsolete "Replaced by Source.">]
+    member this.SourceFile = Source.assemblyOrCode this.Source
+
+    member this.FromSource source = { this with Source = source }
 
     static member New(specialization: QsSpecialization) =
         {
@@ -475,7 +412,7 @@
             Information = specialization.Signature.Information
             Parent = specialization.Parent
             Attributes = specialization.Attributes
-            SourceFile = specialization.SourceFile
+            Source = specialization.Source
             Position = specialization.Location |> DeclarationHeader.CreateOffset
             HeaderRange = specialization.Location |> DeclarationHeader.CreateRange
             Documentation = specialization.Documentation
@@ -485,16 +422,18 @@
     /// Creates a <see cref="SpecializationDeclarationHeader"/> from a
     /// <see cref="SpecializationDeclarationHeaderSchema"/>.
     /// </summary>
-    static member private OfSchema (header : SpecializationDeclarationHeaderSchema) =
-        { Kind = header.Kind
-          TypeArguments = header.TypeArguments
-          Information = header.Information
-          Parent = header.Parent
-          Attributes = header.Attributes
-          Source = { CodePath = header.SourceFile; AssemblyPath = Null }
-          Position = header.Position
-          HeaderRange = header.HeaderRange
-          Documentation = header.Documentation }
+    static member private OfSchema(header: SpecializationDeclarationHeaderSchema) =
+        {
+            Kind = header.Kind
+            TypeArguments = header.TypeArguments
+            Information = header.Information
+            Parent = header.Parent
+            Attributes = header.Attributes
+            Source = { CodePath = header.SourceFile; AssemblyPath = Null }
+            Position = header.Position
+            HeaderRange = header.HeaderRange
+            Documentation = header.Documentation
+        }
 
     static member FromJson json =
         // we need to make sure that all fields that could possibly be null after deserializing
@@ -517,22 +456,20 @@
             let typeArguments = if typeArgsAreNull then Null else header.TypeArguments
             false, { header with Information = information; TypeArguments = typeArguments }
 
-<<<<<<< HEAD
     /// <summary>
     /// The <see cref="SpecializationDeclarationHeaderSchema"/> for this <see cref="SpecializationDeclarationHeader"/>.
     /// </summary>
     member private this.Schema =
-        { Kind = this.Kind
-          TypeArguments = this.TypeArguments
-          Information = this.Information
-          Parent = this.Parent
-          Attributes = this.Attributes
-          SourceFile = this.Source.CodePath
-          Position = this.Position
-          HeaderRange = this.HeaderRange
-          Documentation = this.Documentation }
-
-    member this.ToJson() = DeclarationHeader.ToJson this.Schema
-=======
-    member this.ToJson(): string = DeclarationHeader.ToJson this
->>>>>>> ea1f8f0b
+        {
+            Kind = this.Kind
+            TypeArguments = this.TypeArguments
+            Information = this.Information
+            Parent = this.Parent
+            Attributes = this.Attributes
+            SourceFile = this.Source.CodePath
+            Position = this.Position
+            HeaderRange = this.HeaderRange
+            Documentation = this.Documentation
+        }
+
+    member this.ToJson() = DeclarationHeader.ToJson this.Schema