--- conflicted
+++ resolved
@@ -46,22 +46,9 @@
   call void @__quantum__rt__array_update_alias_count(%Array* %8, i64 1)
   store %Array* %8, %Array** %x
   call void @__quantum__rt__array_update_alias_count(%Array* %8, i64 -1)
-<<<<<<< HEAD
-  %12 = call %Array* @__quantum__rt__array_copy(%Array* %8, i1 false)
-  %13 = call %String* @__quantum__rt__string_create(i8* getelementptr inbounds ([6 x i8], [6 x i8]* @2, i32 0, i32 0))
-  %14 = call i8* @__quantum__rt__array_get_element_ptr_1d(%Array* %12, i64 1)
-  %15 = bitcast i8* %14 to %String**
-  call void @__quantum__rt__string_update_reference_count(%String* %13, i64 1)
-  %16 = load %String*, %String** %15
-  store %String* %13, %String** %15
-  call void @__quantum__rt__array_update_reference_count(%Array* %12, i64 1)
-  call void @__quantum__rt__array_update_alias_count(%Array* %12, i64 1)
-  store %Array* %12, %Array** %x
-  %17 = call %Array* @__quantum__rt__array_create_1d(i32 8, i64 10)
-=======
   %13 = call %Array* @__quantum__rt__array_copy(%Array* %8, i1 false)
   %14 = icmp ne %Array* %8, %13
-  %15 = call %String* @__quantum__rt__string_create(i32 5, i8* getelementptr inbounds ([6 x i8], [6 x i8]* @2, i32 0, i32 0))
+  %15 = call %String* @__quantum__rt__string_create(i8* getelementptr inbounds ([6 x i8], [6 x i8]* @2, i32 0, i32 0))
   %16 = call i8* @__quantum__rt__array_get_element_ptr_1d(%Array* %13, i64 1)
   %17 = bitcast i8* %16 to %String**
   call void @__quantum__rt__string_update_reference_count(%String* %15, i64 1)
@@ -79,7 +66,6 @@
   call void @__quantum__rt__array_update_alias_count(%Array* %13, i64 1)
   store %Array* %13, %Array** %x
   %19 = call %Array* @__quantum__rt__array_create_1d(i32 8, i64 10)
->>>>>>> df2211a9
   br label %header__2
 
 header__2:                                        ; preds = %exiting__2, %condContinue__2
