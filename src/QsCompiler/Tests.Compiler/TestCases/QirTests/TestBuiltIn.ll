--- conflicted
+++ resolved
@@ -3,22 +3,13 @@
   %d = sitofp i64 %arg to double
   %i = fptosi double %d to i64
   %bi = call %BigInt* @__quantum__rt__bigint_create_i64(i64 %arg)
-<<<<<<< HEAD
   %t = fptosi double %d to i64
   %0 = call %Tuple* @__quantum__rt__tuple_create(i64 ptrtoint ({ double, i64, %BigInt*, i64 }* getelementptr ({ double, i64, %BigInt*, i64 }, { double, i64, %BigInt*, i64 }* null, i32 1) to i64))
   %1 = bitcast %Tuple* %0 to { double, i64, %BigInt*, i64 }*
-  %2 = getelementptr { double, i64, %BigInt*, i64 }, { double, i64, %BigInt*, i64 }* %1, i64 0, i32 0
-  %3 = getelementptr { double, i64, %BigInt*, i64 }, { double, i64, %BigInt*, i64 }* %1, i64 0, i32 1
-  %4 = getelementptr { double, i64, %BigInt*, i64 }, { double, i64, %BigInt*, i64 }* %1, i64 0, i32 2
-  %5 = getelementptr { double, i64, %BigInt*, i64 }, { double, i64, %BigInt*, i64 }* %1, i64 0, i32 3
-=======
-  %i = fptrunc double %d to i64
-  %0 = call %Tuple* @__quantum__rt__tuple_create(i64 ptrtoint ({ double, %BigInt*, i64 }* getelementptr ({ double, %BigInt*, i64 }, { double, %BigInt*, i64 }* null, i32 1) to i64))
-  %1 = bitcast %Tuple* %0 to { double, %BigInt*, i64 }*
-  %2 = getelementptr inbounds { double, %BigInt*, i64 }, { double, %BigInt*, i64 }* %1, i32 0, i32 0
-  %3 = getelementptr inbounds { double, %BigInt*, i64 }, { double, %BigInt*, i64 }* %1, i32 0, i32 1
-  %4 = getelementptr inbounds { double, %BigInt*, i64 }, { double, %BigInt*, i64 }* %1, i32 0, i32 2
->>>>>>> df2211a9
+  %2 = getelementptr inbounds { double, i64, %BigInt*, i64 }, { double, i64, %BigInt*, i64 }* %1, i32 0, i32 0
+  %3 = getelementptr inbounds { double, i64, %BigInt*, i64 }, { double, i64, %BigInt*, i64 }* %1, i32 0, i32 1
+  %4 = getelementptr inbounds { double, i64, %BigInt*, i64 }, { double, i64, %BigInt*, i64 }* %1, i32 0, i32 2
+  %5 = getelementptr inbounds { double, i64, %BigInt*, i64 }, { double, i64, %BigInt*, i64 }* %1, i32 0, i32 3
   store double %d, double* %2
   store i64 %i, i64* %3
   store %BigInt* %bi, %BigInt** %4
