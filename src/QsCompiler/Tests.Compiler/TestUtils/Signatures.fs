﻿// Copyright (c) Microsoft Corporation. All rights reserved.
// Licensed under the MIT License.

module Microsoft.Quantum.QsCompiler.Testing.Signatures

open System.Collections.Generic
open System.Collections.Immutable
open Microsoft.Quantum.QsCompiler
open Microsoft.Quantum.QsCompiler.DataTypes
open Microsoft.Quantum.QsCompiler.Transformations.QsCodeOutput
open Microsoft.Quantum.QsCompiler.SyntaxTokens
open Microsoft.Quantum.QsCompiler.SyntaxTree
open Xunit

let private _BaseTypes =
    [|
        "Unit", UnitType
        "Int", Int
        "Double", Double
        "String", String
        "Result", Result
        "Qubit", Qubit
        "Qubit[]", ResolvedType.New Qubit |> ArrayType
    |]

let private _MakeTypeMap udts =
    Array.concat [ _BaseTypes; udts ] |> Seq.map (fun (k, v) -> k, ResolvedType.New v) |> dict

let private _DefaultTypes = _MakeTypeMap [||]

let private _MakeSig input (typeMap: IDictionary<string, ResolvedType>) =
    let ns, name, args, rtrn = input
    let fullName = { Namespace = ns; Name = name }

    let argType =
        if Array.isEmpty args then
            typeMap.["Unit"]
        else
            args
            |> Seq.map (fun typ -> typeMap.[typ])
            |> ImmutableArray.ToImmutableArray
            |> QsTypeKind.TupleType
            |> ResolvedType.New

    let returnType = typeMap.[rtrn]
    (fullName, argType, returnType)

let private _MakeSignatures sigs =
    sigs |> Seq.map (fun (types, case) -> Seq.map (fun _sig -> _MakeSig _sig types) case) |> Seq.toArray

let _MakeTypeParam originNs originName paramName =
    originName + "." + paramName,
    {
        Origin = { Namespace = originNs; Name = originName }
        TypeName = paramName
        Range = Null
    }
    |> TypeParameter

/// For all given namespaces in checkedNamespaces, checks that there are exactly
/// the callables specified with targetSignatures in the given compilation.
let public SignatureCheck checkedNamespaces targetSignatures compilation =

    let getNs targetNs =
        match Seq.tryFind (fun (ns: QsNamespace) -> ns.Name = targetNs) compilation.Namespaces with
        | Some ns -> ns
        | None -> sprintf "Expected but did not find namespace: %s" targetNs |> failwith

    let mutable callableSigs =
        checkedNamespaces
        |> Seq.map (fun checkedNs -> getNs checkedNs)
        |> SyntaxExtensions.Callables
        |> Seq.map (fun call ->
            (call.FullName,
             StripPositionInfo.Apply call.Signature.ArgumentType,
             StripPositionInfo.Apply call.Signature.ReturnType))

    let doesCallMatchSig call signature =
        let (call_fullName: QsQualifiedName), call_argType, call_rtrnType = call
        let (sig_fullName: QsQualifiedName), sig_argType, sig_rtrnType = signature

        call_fullName.Namespace = sig_fullName.Namespace
        && call_fullName.Name.EndsWith sig_fullName.Name
        && call_argType = sig_argType
        && call_rtrnType = sig_rtrnType

    let makeArgsString (args: ResolvedType) =
        match args.Resolution with
        | QsTypeKind.UnitType -> "()"
        | _ -> args |> SyntaxTreeToQsharp.Default.ToCode

    let removeAt i lst =
        Seq.append <| Seq.take i lst <| Seq.skip (i + 1) lst

    (*Tests that all target signatures are present*)
    for targetSig in targetSignatures do
        let sig_fullName, sig_argType, sig_rtrnType = targetSig

        callableSigs
        |> Seq.tryFindIndex (fun callSig -> doesCallMatchSig callSig targetSig)
        |> (fun x ->
            Assert.True
                (x <> None,
                 sprintf
                     "Expected but did not find: %s.*%s %s : %A"
                     sig_fullName.Namespace
                     sig_fullName.Name
                     (makeArgsString sig_argType)
                     sig_rtrnType.Resolution)

            callableSigs <- removeAt x.Value callableSigs)

    (*Tests that *only* targeted signatures are present*)
    for callSig in callableSigs do
        let sig_fullName, sig_argType, sig_rtrnType = callSig

        failwith
            (sprintf
                "Found unexpected callable: %O %s : %A"
                 sig_fullName
                 (makeArgsString sig_argType)
                 sig_rtrnType.Resolution)

/// Names of several testing namespaces
let public MonomorphizationNs = "Microsoft.Quantum.Testing.Monomorphization"
let public GenericsNs = "Microsoft.Quantum.Testing.Generics"
let public IntrinsicResolutionNs = "Microsoft.Quantum.Testing.IntrinsicResolution"
let public ClassicalControlNs = "Microsoft.Quantum.Testing.ClassicalControl"
let public InternalRenamingNs = "Microsoft.Quantum.Testing.InternalRenaming"
let public CycleDetectionNS = "Microsoft.Quantum.Testing.CycleDetection"
let public PopulateCallGraphNS = "Microsoft.Quantum.Testing.PopulateCallGraph"

/// Expected callable signatures to be found when running Monomorphization tests
let public MonomorphizationSignatures =
    [| // Test Case 1
        (_DefaultTypes,
         [|
             MonomorphizationNs, "Test1", [||], "Unit"
             GenericsNs, "Test1Main", [||], "Unit"

             GenericsNs, "BasicGeneric", [| "Double"; "Int" |], "Unit"
             GenericsNs, "BasicGeneric", [| "String"; "String" |], "Unit"
             GenericsNs, "BasicGeneric", [| "Unit"; "Unit" |], "Unit"
             GenericsNs, "BasicGeneric", [| "String"; "Double" |], "Unit"
             GenericsNs, "BasicGeneric", [| "Int"; "Double" |], "Unit"
             GenericsNs, "NoArgsGeneric", [||], "Double"
             GenericsNs, "ReturnGeneric", [| "Double"; "String"; "Int" |], "Int"
             GenericsNs, "ReturnGeneric", [| "String"; "Int"; "String" |], "String"
         |])
        // Test Case 2
        (_DefaultTypes,
         [|
             MonomorphizationNs, "Test2", [||], "Unit"
             GenericsNs, "Test2Main", [||], "Unit"

             GenericsNs, "ArrayGeneric", [| "Qubit"; "String" |], "Int"
             GenericsNs, "ArrayGeneric", [| "Qubit"; "Int" |], "Int"
             GenericsNs, "GenericCallsGeneric", [| "Qubit"; "Int" |], "Unit"
         |])
        // Test Case 3
        (_DefaultTypes,
         [|
             MonomorphizationNs, "Test3", [||], "Unit"
             GenericsNs, "Test3Main", [||], "Unit"

<<<<<<< HEAD
             GenericsNs, "GenericCallsSpecializations", [|"Double"; "String"; "Qubit[]"|], "Unit"
             GenericsNs, "GenericCallsSpecializations", [|"Double"; "String"; "Double"|], "Unit"
             GenericsNs, "GenericCallsSpecializations", [|"String"; "Int"; "Unit"|], "Unit"

             GenericsNs, "BasicGeneric", [|"Double"; "String"|], "Unit"
             GenericsNs, "BasicGeneric", [|"String"; "Qubit[]"|], "Unit"
             GenericsNs, "BasicGeneric", [|"String"; "Int"|], "Unit"
             GenericsNs, "BasicGeneric", [|"Qubit[]"; "Qubit[]"|], "Unit"
             GenericsNs, "BasicGeneric", [|"Qubit[]"; "Double"|], "Unit"
             GenericsNs, "BasicGeneric", [|"Qubit[]"; "Unit"|], "Unit"
             GenericsNs, "BasicGeneric", [|"String"; "Double"|], "Unit"
             GenericsNs, "BasicGeneric", [|"Int"; "Unit"|], "Unit"

             GenericsNs, "ArrayGeneric", [|"Qubit"; "Double"|], "Int"
             GenericsNs, "ArrayGeneric", [|"Qubit"; "Qubit[]"|], "Int"
             GenericsNs, "ArrayGeneric", [|"Qubit"; "Unit"|], "Int"
=======
             GenericsNs, "GenericCallsSpecializations", [| "Double"; "String"; "Qubit[]" |], "Unit"
             GenericsNs, "GenericCallsSpecializations", [| "Double"; "String"; "Double" |], "Unit"
             GenericsNs, "GenericCallsSpecializations", [| "String"; "Int"; "Unit" |], "Unit"

             GenericsNs, "BasicGeneric", [| "Double"; "String" |], "Unit"
             GenericsNs, "BasicGeneric", [| "String"; "Qubit[]" |], "Unit"
             GenericsNs, "BasicGeneric", [| "String"; "Int" |], "Unit"
             GenericsNs, "BasicGeneric", [| "Qubit[]"; "Qubit[]" |], "Unit"
             GenericsNs, "BasicGeneric", [| "Qubit[]"; "Double" |], "Unit"
             GenericsNs, "BasicGeneric", [| "Qubit[]"; "Unit" |], "Unit"
             GenericsNs, "BasicGeneric", [| "String"; "Double" |], "Unit"
             GenericsNs, "BasicGeneric", [| "Int"; "Unit" |], "Unit"

             GenericsNs, "ArrayGeneric", [| "Qubit"; "Double" |], "Int"
             GenericsNs, "ArrayGeneric", [| "Qubit"; "Qubit[]" |], "Int"
             GenericsNs, "ArrayGeneric", [| "Qubit"; "Unit" |], "Int"
>>>>>>> 98e9930d
         |])
        // Test Case 4
        (_DefaultTypes,
         [|
             MonomorphizationNs, "Test4", [||], "Unit"
             GenericsNs, "Test4Main", [||], "Unit"
             GenericsNs, "_GenericCallsSelf", [||], "Unit"
             GenericsNs, "_GenericCallsSelf2", [| "Double" |], "Unit"
         |])
    |]
    |> _MakeSignatures

let private _IntrinsicResolutionTypes =
    _MakeTypeMap [| "TestType",
                    {
                        Namespace = "Microsoft.Quantum.Testing.IntrinsicResolution"
                        Name = "TestType"
                        Range = Null
                    }
                    |> UserDefinedType |]

/// Expected callable signatures to be found when running Intrinsic Resolution tests
let public IntrinsicResolutionSignatures =
    [|
        (_DefaultTypes,
         [|
             IntrinsicResolutionNs, "IntrinsicResolutionTest1", [||], "Unit"
             IntrinsicResolutionNs, "LocalIntrinsic", [||], "Unit"
             IntrinsicResolutionNs, "Override", [||], "Unit"
             IntrinsicResolutionNs, "EnvironmentIntrinsic", [||], "Unit"
         |])
        (_IntrinsicResolutionTypes,
         [|
             IntrinsicResolutionNs, "IntrinsicResolutionTest2", [||], "Unit"
             IntrinsicResolutionNs, "Override", [||], "TestType"
             IntrinsicResolutionNs, "TestType", [||], "TestType"
         |])
        (_IntrinsicResolutionTypes,
         [|
             IntrinsicResolutionNs, "IntrinsicResolutionTest3", [||], "Unit"
             IntrinsicResolutionNs, "Override", [||], "TestType"
             IntrinsicResolutionNs, "TestType", [||], "TestType"
         |])
        (_IntrinsicResolutionTypes,
         [|
             IntrinsicResolutionNs, "IntrinsicResolutionTest4", [||], "Unit"
             IntrinsicResolutionNs, "Override", [| "TestType" |], "Unit"
             IntrinsicResolutionNs, "TestType", [||], "TestType"
         |])
        (_DefaultTypes,
         [|
             IntrinsicResolutionNs, "IntrinsicResolutionTest5", [||], "Unit"
             IntrinsicResolutionNs, "Override", [||], "Unit"
         |])
        (_DefaultTypes,
         [|
             IntrinsicResolutionNs, "IntrinsicResolutionTest6", [||], "Unit"
             IntrinsicResolutionNs, "Override", [||], "Unit"
         |])
    |]
    |> _MakeSignatures

let private _TypeParameterTypes =
    _MakeTypeMap [| _MakeTypeParam ClassicalControlNs "Bar" "Q"
                    _MakeTypeParam ClassicalControlNs "Bar" "W" |]

let private _DefaultWithOperation =
    _MakeTypeMap [| "SubOp1Type[]",
                    ((ResolvedType.New UnitType, ResolvedType.New UnitType),
                     {
                         Characteristics = ResolvedCharacteristics.Empty
                         InferredInformation = InferredCallableInformation.NoInformation
                     })
                    |> QsTypeKind.Operation
                    |> ResolvedType.New
                    |> ArrayType |]

/// Expected callable signatures to be found when running Classical Control tests
let public ClassicalControlSignatures =
    [| // Basic Lift
        (_DefaultTypes,
         [|
             ClassicalControlNs, "Foo", [||], "Unit" // The original operation
             ClassicalControlNs, "_Foo", [| "Result" |], "Unit" // The generated operation
         |])
        // Lift Loops
        (_DefaultTypes,
         [|
             ClassicalControlNs, "Foo", [||], "Unit"
             ClassicalControlNs, "_Foo", [| "Result" |], "Unit"
         |])
        // Don't Lift Single Call
        (_DefaultTypes, [| ClassicalControlNs, "Foo", [||], "Unit" |])
        // Lift Single Non-Call
        (_DefaultTypes,
         [|
             ClassicalControlNs, "Foo", [||], "Unit"
             ClassicalControlNs, "_Foo", [| "Result" |], "Unit"
         |])
        // Don't Lift Return Statements
        (_DefaultTypes, [| ClassicalControlNs, "Foo", [||], "Unit" |])
        // All-Or-None Lifting
        (_DefaultTypes,
         [|
             ClassicalControlNs, "IfInvalid", [||], "Unit"
             ClassicalControlNs, "ElseInvalid", [||], "Unit"
             ClassicalControlNs, "BothInvalid", [||], "Unit"
         |])
        // ApplyIfZero And ApplyIfOne
        (_DefaultTypes, [| ClassicalControlNs, "Foo", [||], "Unit" |])
        // Apply If Zero Else One
        (_DefaultTypes,
         [|
             ClassicalControlNs, "Bar", [| "Result" |], "Unit"
             ClassicalControlNs, "Foo", [||], "Unit"
         |])
        // Apply If One Else Zero
        (_DefaultTypes,
         [|
             ClassicalControlNs, "Bar", [| "Result" |], "Unit"
             ClassicalControlNs, "Foo", [||], "Unit"
         |])
        // If Elif
        (_DefaultTypes,
         [|
             ClassicalControlNs, "Foo", [||], "Unit"
             ClassicalControlNs, "_Foo", [| "Result" |], "Unit"
         |])
        // And Condition
        (_DefaultTypes,
         [|
             ClassicalControlNs, "Foo", [||], "Unit"
             ClassicalControlNs, "_Foo", [| "Result" |], "Unit"
         |])
        // Or Condition
        (_DefaultTypes,
         [|
             ClassicalControlNs, "Foo", [||], "Unit"
             ClassicalControlNs, "_Foo", [| "Result" |], "Unit"
         |])
        // Don't Lift Functions
        (_DefaultTypes,
         [|
             ClassicalControlNs, "Foo", [||], "Unit"
             ClassicalControlNs, "SubFunc1", [||], "Unit"
             ClassicalControlNs, "SubFunc2", [||], "Unit"
             ClassicalControlNs, "SubFunc3", [||], "Unit"
         |])
        // Lift Self-Contained Mutable
        (_DefaultTypes,
         [|
             ClassicalControlNs, "Foo", [||], "Unit"
             ClassicalControlNs, "_Foo", [| "Result" |], "Unit"
         |])
        // Don't Lift General Mutable
        (_DefaultTypes, [| ClassicalControlNs, "Foo", [||], "Unit" |])
        // Generics Support
        (_DefaultTypes,
         [|
             ClassicalControlNs, "Foo", [||], "Unit"
             ClassicalControlNs, "_Foo", [| "Result" |], "Unit"
         |])
        // Adjoint Support
        (_DefaultTypes,
         [|
             ClassicalControlNs, "Provided", [||], "Unit"
             ClassicalControlNs, "Self", [||], "Unit"
             ClassicalControlNs, "Invert", [||], "Unit"
             ClassicalControlNs, "_Provided", [| "Result" |], "Unit"
             ClassicalControlNs, "_Provided", [| "Result" |], "Unit"
             ClassicalControlNs, "_Self", [| "Result" |], "Unit"
             ClassicalControlNs, "_Invert", [| "Result" |], "Unit"
         |])
        // Controlled Support
        (_DefaultTypes,
         [|
             ClassicalControlNs, "Provided", [||], "Unit"
             ClassicalControlNs, "Distribute", [||], "Unit"
             ClassicalControlNs, "_Provided", [| "Result" |], "Unit"
             ClassicalControlNs, "_Provided", [| "Result"; "Qubit[]"; "Unit" |], "Unit"
             ClassicalControlNs, "_Distribute", [| "Result" |], "Unit"
         |])
        // Controlled Adjoint Support - Provided
        (_DefaultTypes,
         [|
             ClassicalControlNs, "ProvidedBody", [||], "Unit"
             ClassicalControlNs, "ProvidedAdjoint", [||], "Unit"
             ClassicalControlNs, "ProvidedControlled", [||], "Unit"
             ClassicalControlNs, "ProvidedAll", [||], "Unit"

             ClassicalControlNs, "_ProvidedBody", [| "Result" |], "Unit"
             ClassicalControlNs, "_ProvidedBody", [| "Result"; "Qubit[]"; "Unit" |], "Unit"

             ClassicalControlNs, "_ProvidedAdjoint", [| "Result" |], "Unit"
             ClassicalControlNs, "_ProvidedAdjoint", [| "Result" |], "Unit"
             ClassicalControlNs, "_ProvidedAdjoint", [| "Result"; "Qubit[]"; "Unit" |], "Unit"

             ClassicalControlNs, "_ProvidedControlled", [| "Result" |], "Unit"
             ClassicalControlNs, "_ProvidedControlled", [| "Result"; "Qubit[]"; "Unit" |], "Unit"
             ClassicalControlNs, "_ProvidedControlled", [| "Result"; "Qubit[]"; "Unit" |], "Unit"

             ClassicalControlNs, "_ProvidedAll", [| "Result" |], "Unit"
             ClassicalControlNs, "_ProvidedAll", [| "Result" |], "Unit"
             ClassicalControlNs, "_ProvidedAll", [| "Result"; "Qubit[]"; "Unit" |], "Unit"
             ClassicalControlNs, "_ProvidedAll", [| "Result"; "Qubit[]"; "Unit" |], "Unit"
         |])
        // Controlled Adjoint Support - Distribute
        (_DefaultTypes,
         [|
             ClassicalControlNs, "DistributeBody", [||], "Unit"
             ClassicalControlNs, "DistributeAdjoint", [||], "Unit"
             ClassicalControlNs, "DistributeControlled", [||], "Unit"
             ClassicalControlNs, "DistributeAll", [||], "Unit"

             ClassicalControlNs, "_DistributeBody", [| "Result" |], "Unit"

             ClassicalControlNs, "_DistributeAdjoint", [| "Result" |], "Unit"
             ClassicalControlNs, "_DistributeAdjoint", [| "Result" |], "Unit"

             ClassicalControlNs, "_DistributeControlled", [| "Result" |], "Unit"
             ClassicalControlNs, "_DistributeControlled", [| "Result"; "Qubit[]"; "Unit" |], "Unit"

             ClassicalControlNs, "_DistributeAll", [| "Result" |], "Unit"
             ClassicalControlNs, "_DistributeAll", [| "Result" |], "Unit"
             ClassicalControlNs, "_DistributeAll", [| "Result"; "Qubit[]"; "Unit" |], "Unit"
         |])
        // Controlled Adjoint Support - Invert
        (_DefaultTypes,
         [|
             ClassicalControlNs, "InvertBody", [||], "Unit"
             ClassicalControlNs, "InvertAdjoint", [||], "Unit"
             ClassicalControlNs, "InvertControlled", [||], "Unit"
             ClassicalControlNs, "InvertAll", [||], "Unit"

             ClassicalControlNs, "_InvertBody", [| "Result" |], "Unit"

             ClassicalControlNs, "_InvertAdjoint", [| "Result" |], "Unit"
             ClassicalControlNs, "_InvertAdjoint", [| "Result" |], "Unit"

             ClassicalControlNs, "_InvertControlled", [| "Result" |], "Unit"
             ClassicalControlNs, "_InvertControlled", [| "Result"; "Qubit[]"; "Unit" |], "Unit"

             ClassicalControlNs, "_InvertAll", [| "Result" |], "Unit"
             ClassicalControlNs, "_InvertAll", [| "Result" |], "Unit"
             ClassicalControlNs, "_InvertAll", [| "Result"; "Qubit[]"; "Unit" |], "Unit"
         |])
        // Controlled Adjoint Support - Self
        (_DefaultTypes,
         [|
             ClassicalControlNs, "SelfBody", [||], "Unit"
             ClassicalControlNs, "SelfControlled", [||], "Unit"

             ClassicalControlNs, "_SelfBody", [| "Result" |], "Unit"

             ClassicalControlNs, "_SelfControlled", [| "Result" |], "Unit"
             ClassicalControlNs, "_SelfControlled", [| "Result"; "Qubit[]"; "Unit" |], "Unit"
         |])
        // Within Block Support
        (_DefaultTypes,
         [|
             ClassicalControlNs, "Foo", [||], "Unit"
             ClassicalControlNs, "_Foo", [| "Result" |], "Unit"
             ClassicalControlNs, "_Foo", [| "Result" |], "Unit"
         |])
        // Arguments Partially Resolve Type Parameters
        (_TypeParameterTypes,
         [|
             ClassicalControlNs, "Bar", [| "Bar.Q"; "Bar.W" |], "Unit"
             ClassicalControlNs, "Foo", [||], "Unit"
         |])
        // Lift Functor Application
        (_DefaultTypes,
         [|
             ClassicalControlNs, "Foo", [||], "Unit"
             ClassicalControlNs, "_Foo", [| "Result" |], "Unit"
         |])
        // Lift Partial Application
        (_DefaultTypes,
         [|
             ClassicalControlNs, "Bar", [| "Int"; "Double" |], "Unit"
             ClassicalControlNs, "Foo", [||], "Unit"
             ClassicalControlNs, "_Foo", [| "Result" |], "Unit"
         |])
        // Lift Array Item Call
        (_DefaultWithOperation,
         [|
             ClassicalControlNs, "Foo", [||], "Unit"
             ClassicalControlNs, "_Foo", [| "SubOp1Type[]"; "Result" |], "Unit"
         |])
        // Lift One Not Both
        (_DefaultTypes,
         [|
             ClassicalControlNs, "Foo", [||], "Unit"
             ClassicalControlNs, "_Foo", [| "Result" |], "Unit"
         |])
        // Apply Conditionally
        (_DefaultTypes,
         [|
             ClassicalControlNs, "Bar", [| "Result" |], "Unit"
             ClassicalControlNs, "Foo", [||], "Unit"
         |])
        // Apply Conditionally With NoOp
        (_DefaultTypes,
         [|
             ClassicalControlNs, "Bar", [| "Result" |], "Unit"
             ClassicalControlNs, "Foo", [||], "Unit"
         |])
        // Inequality with ApplyConditionally
        (_DefaultTypes,
         [|
             ClassicalControlNs, "Bar", [| "Result" |], "Unit"
             ClassicalControlNs, "Foo", [||], "Unit"
         |])
        // Inequality with Apply If One Else Zero
        (_DefaultTypes,
         [|
             ClassicalControlNs, "Bar", [| "Result" |], "Unit"
             ClassicalControlNs, "Foo", [||], "Unit"
         |])
        // Inequality with Apply If Zero Else One
        (_DefaultTypes,
         [|
             ClassicalControlNs, "Bar", [| "Result" |], "Unit"
             ClassicalControlNs, "Foo", [||], "Unit"
         |])
        // Inequality with ApplyIfOne
        (_DefaultTypes, [| ClassicalControlNs, "Foo", [||], "Unit" |])
        // Inequality with ApplyIfZero
        (_DefaultTypes, [| ClassicalControlNs, "Foo", [||], "Unit" |])
        // Literal on the Left
        (_DefaultTypes, [| ClassicalControlNs, "Foo", [||], "Unit" |])
        // Simple NOT condition
        (_DefaultTypes, [| ClassicalControlNs, "Foo", [||], "Unit" |])
        // Outer NOT condition
        (_DefaultTypes,
         [|
             ClassicalControlNs, "Foo", [||], "Unit"
             ClassicalControlNs, "_Foo", [| "Result" |], "Unit"
         |])
        // Nested NOT condition
        (_DefaultTypes,
         [|
             ClassicalControlNs, "Foo", [||], "Unit"
             ClassicalControlNs, "_Foo", [| "Result" |], "Unit"
         |])
        // One-sided NOT condition
        (_DefaultTypes, [| ClassicalControlNs, "Foo", [||], "Unit" |])
    |]
    |> _MakeSignatures<|MERGE_RESOLUTION|>--- conflicted
+++ resolved
@@ -163,24 +163,6 @@
              MonomorphizationNs, "Test3", [||], "Unit"
              GenericsNs, "Test3Main", [||], "Unit"
 
-<<<<<<< HEAD
-             GenericsNs, "GenericCallsSpecializations", [|"Double"; "String"; "Qubit[]"|], "Unit"
-             GenericsNs, "GenericCallsSpecializations", [|"Double"; "String"; "Double"|], "Unit"
-             GenericsNs, "GenericCallsSpecializations", [|"String"; "Int"; "Unit"|], "Unit"
-
-             GenericsNs, "BasicGeneric", [|"Double"; "String"|], "Unit"
-             GenericsNs, "BasicGeneric", [|"String"; "Qubit[]"|], "Unit"
-             GenericsNs, "BasicGeneric", [|"String"; "Int"|], "Unit"
-             GenericsNs, "BasicGeneric", [|"Qubit[]"; "Qubit[]"|], "Unit"
-             GenericsNs, "BasicGeneric", [|"Qubit[]"; "Double"|], "Unit"
-             GenericsNs, "BasicGeneric", [|"Qubit[]"; "Unit"|], "Unit"
-             GenericsNs, "BasicGeneric", [|"String"; "Double"|], "Unit"
-             GenericsNs, "BasicGeneric", [|"Int"; "Unit"|], "Unit"
-
-             GenericsNs, "ArrayGeneric", [|"Qubit"; "Double"|], "Int"
-             GenericsNs, "ArrayGeneric", [|"Qubit"; "Qubit[]"|], "Int"
-             GenericsNs, "ArrayGeneric", [|"Qubit"; "Unit"|], "Int"
-=======
              GenericsNs, "GenericCallsSpecializations", [| "Double"; "String"; "Qubit[]" |], "Unit"
              GenericsNs, "GenericCallsSpecializations", [| "Double"; "String"; "Double" |], "Unit"
              GenericsNs, "GenericCallsSpecializations", [| "String"; "Int"; "Unit" |], "Unit"
@@ -197,7 +179,6 @@
              GenericsNs, "ArrayGeneric", [| "Qubit"; "Double" |], "Int"
              GenericsNs, "ArrayGeneric", [| "Qubit"; "Qubit[]" |], "Int"
              GenericsNs, "ArrayGeneric", [| "Qubit"; "Unit" |], "Int"
->>>>>>> 98e9930d
          |])
         // Test Case 4
         (_DefaultTypes,
