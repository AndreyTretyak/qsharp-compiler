﻿<Project Sdk="Microsoft.NET.Sdk">
  <Import Project="..\..\Common\AssemblyCommon.props" />

  <PropertyGroup>
    <TargetFramework>netcoreapp3.1</TargetFramework>
    <IsPackable>false</IsPackable>
    <AssemblyName>Tests.Microsoft.Quantum.QsCompiler</AssemblyName>
    <OutputType>Library</OutputType>
  </PropertyGroup>

  <PropertyGroup Condition="'$(Configuration)|$(Platform)'=='Debug|AnyCPU'">
    <DefineConstants>TRACE;DEBUG</DefineConstants>
  </PropertyGroup>

  <ItemGroup>
    <EmbeddedResource Remove="TestFiles\**" />
  </ItemGroup>

  <ItemGroup>
    <Compile Include="TestUtils\TestUtils.fs" />
    <Compile Include="TestUtils\SetupVerificationTests.fs" />
    <Compile Include="TestUtils\Signatures.fs" />
    <None Include="TestCases\LinkingTests\Core.qs">
      <CopyToOutputDirectory>PreserveNewest</CopyToOutputDirectory>
    </None>
    <None Include="TestCases\LinkingTests\Diagnostics.qs">
      <CopyToOutputDirectory>PreserveNewest</CopyToOutputDirectory>
    </None>
    <None Include="TestCases\LinkingTests\Generics.qs">
      <CopyToOutputDirectory>PreserveNewest</CopyToOutputDirectory>
    </None>
    <None Include="TestCases\LinkingTests\ValidEntryPoints.qs">
      <CopyToOutputDirectory>PreserveNewest</CopyToOutputDirectory>
    </None>
    <None Include="TestCases\LinkingTests\InvalidEntryPoints.qs">
      <CopyToOutputDirectory>PreserveNewest</CopyToOutputDirectory>
    </None>
    <None Include="TestCases\LinkingTests\EntryPointSpecializations.qs">
      <CopyToOutputDirectory>PreserveNewest</CopyToOutputDirectory>
    </None>
    <None Include="TestCases\LinkingTests\Monomorphization.qs">
      <CopyToOutputDirectory>PreserveNewest</CopyToOutputDirectory>
    </None>
    <None Include="TestCases\LinkingTests\IntrinsicResolution.qs">
      <CopyToOutputDirectory>PreserveNewest</CopyToOutputDirectory>
    </None>
    <None Include="TestCases\LinkingTests\InternalRenaming.qs">
      <CopyToOutputDirectory>PreserveNewest</CopyToOutputDirectory>
    </None>
    <None Include="TestCases\OptimizerTests\Arithmetic_output.txt">
      <CopyToOutputDirectory>PreserveNewest</CopyToOutputDirectory>
    </None>
    <None Include="TestCases\OptimizerTests\FunctionEval_output.txt">
      <CopyToOutputDirectory>PreserveNewest</CopyToOutputDirectory>
    </None>
    <None Include="TestCases\OptimizerTests\Inlining_output.txt">
      <CopyToOutputDirectory>PreserveNewest</CopyToOutputDirectory>
    </None>
    <None Include="TestCases\OptimizerTests\LoopUnrolling_output.txt">
      <CopyToOutputDirectory>PreserveNewest</CopyToOutputDirectory>
    </None>
    <None Include="TestCases\OptimizerTests\Miscellaneous_output.txt">
      <CopyToOutputDirectory>PreserveNewest</CopyToOutputDirectory>
    </None>
    <None Include="TestCases\OptimizerTests\NoOp_output.txt">
      <CopyToOutputDirectory>PreserveNewest</CopyToOutputDirectory>
    </None>
    <None Include="TestCases\OptimizerTests\PartialEval_output.txt">
      <CopyToOutputDirectory>PreserveNewest</CopyToOutputDirectory>
    </None>
    <None Include="TestCases\OptimizerTests\Reordering_output.txt">
      <CopyToOutputDirectory>PreserveNewest</CopyToOutputDirectory>
    </None>
    <None Include="TestCases\OptimizerTests\TypedParameters_output.txt">
      <CopyToOutputDirectory>PreserveNewest</CopyToOutputDirectory>
    </None>
    <None Include="TestCases\OptimizerTests\Arithmetic_input.qs">
      <CopyToOutputDirectory>PreserveNewest</CopyToOutputDirectory>
    </None>
    <None Include="TestCases\OptimizerTests\FunctionEval_input.qs">
      <CopyToOutputDirectory>PreserveNewest</CopyToOutputDirectory>
    </None>
    <None Include="TestCases\OptimizerTests\Inlining_input.qs">
      <CopyToOutputDirectory>PreserveNewest</CopyToOutputDirectory>
    </None>
    <None Include="TestCases\OptimizerTests\LoopUnrolling_input.qs">
      <CopyToOutputDirectory>PreserveNewest</CopyToOutputDirectory>
    </None>
    <None Include="TestCases\OptimizerTests\Miscellaneous_input.qs">
      <CopyToOutputDirectory>PreserveNewest</CopyToOutputDirectory>
    </None>
    <None Include="TestCases\OptimizerTests\NoOp_input.qs">
      <CopyToOutputDirectory>PreserveNewest</CopyToOutputDirectory>
    </None>
    <None Include="TestCases\OptimizerTests\PartialEval_input.qs">
      <CopyToOutputDirectory>PreserveNewest</CopyToOutputDirectory>
    </None>
    <None Include="TestCases\OptimizerTests\Reordering_input.qs">
      <CopyToOutputDirectory>PreserveNewest</CopyToOutputDirectory>
    </None>
    <None Include="TestCases\OptimizerTests\TypedParameters_input.qs">
      <CopyToOutputDirectory>PreserveNewest</CopyToOutputDirectory>
    </None>
    <None Include="TestCases\ExecutionTests\Packaging.qs" />
    <None Include="TestCases\ExecutionTests\LoggingBasedTests.qs">
      <CopyToOutputDirectory>PreserveNewest</CopyToOutputDirectory>
    </None>
    <None Include="TestCases\Transformation.qs">
      <CopyToOutputDirectory>PreserveNewest</CopyToOutputDirectory>
    </None>
    <None Include="TestCases\LocalVerification.qs">
      <CopyToOutputDirectory>PreserveNewest</CopyToOutputDirectory>
    </None>
    <None Include="TestCases\General.qs">
      <CopyToOutputDirectory>PreserveNewest</CopyToOutputDirectory>
    </None>
    <None Include="TestCases\Types.qs">
      <CopyToOutputDirectory>PreserveNewest</CopyToOutputDirectory>
    </None>
    <None Include="TestCases\GlobalVerification.qs">
      <CopyToOutputDirectory>PreserveNewest</CopyToOutputDirectory>
    </None>
    <None Include="TestCases\TypeChecking.qs">
      <CopyToOutputDirectory>PreserveNewest</CopyToOutputDirectory>
    </None>
    <None Include="TestCases\FunctorGeneration.qs">
      <CopyToOutputDirectory>PreserveNewest</CopyToOutputDirectory>
    </None>
    <None Include="TestCases\AccessModifiers.qs">
      <CopyToOutputDirectory>PreserveNewest</CopyToOutputDirectory>
    </None>
    <None Include="TestCases\ClassicalControl.qs">
      <CopyToOutputDirectory>PreserveNewest</CopyToOutputDirectory>
    </None>
<<<<<<< HEAD
    <None Include="TestCases\TypeParameterResolution.qs">
=======
    <None Include="TestCases\CycleDetection.qs">
>>>>>>> 65972362
      <CopyToOutputDirectory>PreserveNewest</CopyToOutputDirectory>
    </None>
    <Compile Include="..\..\Common\DelaySign.fs" Link="DelaySign.fs" />
    <Compile Include="TextTests.fs" />
    <Compile Include="SyntaxTests.fs" />
    <Compile Include="CompletionParsingTests.fs" />
    <Compile Include="GlobalVerificationTests.fs" />
    <Compile Include="LocalVerificationTests.fs" />
    <Compile Include="TypeCheckingTests.fs" />
    <Compile Include="AutoGenerationTests.fs" />
    <Compile Include="TransformationTests.fs" />
    <Compile Include="ExecutionTests.fs" />
    <Compile Include="LinkingTests.fs" />
    <Compile Include="CallGraphTests.fs" />
    <Compile Include="ClassicalControlTests.fs" />
    <Compile Include="RegexTests.fs" />
    <Compile Include="SerializationTests.fs" />
    <Compile Include="CommandLineTests.fs" />
    <Compile Include="SymbolManagementTests.fs" />
    <Compile Include="OptimizationTests.fs" />
    <Compile Include="AccessModifierTests.fs" />
  </ItemGroup>

  <ItemGroup>
    <PackageReference Include="Microsoft.NET.Test.Sdk" Version="16.3.0" />
    <PackageReference Include="xunit" Version="2.4.1" />
    <PackageReference Include="xunit.runner.visualstudio" Version="2.4.1">
      <PrivateAssets>all</PrivateAssets>
      <IncludeAssets>runtime; build; native; contentfiles; analyzers</IncludeAssets>
    </PackageReference>
    <DotNetCliToolReference Include="dotnet-xunit" Version="2.3.1" />
  </ItemGroup>

  <ItemGroup>
    <ProjectReference Include="..\CommandLineTool\CommandLineTool.csproj" />
    <ProjectReference Include="..\TestTargets\Simulation\Example\Example.csproj">
      <ReferenceOutputAssembly>false</ReferenceOutputAssembly>
    </ProjectReference>
  </ItemGroup>

  <ItemGroup>
    <PackageReference Update="System.ValueTuple" Version="4.4.0" />
    <PackageReference Update="FSharp.Core" Version="4.7.0" />
  </ItemGroup>

  <Target Name="PrepareReferenceTests" Condition="'$(DesignTimeBuild)' != 'true'" BeforeTargets="CoreCompile">
    <PropertyGroup>
      <ExecutionTarget>$(MSBuildThisFileDirectory)..\TestTargets\Simulation\Example\bin\$(Configuration)\netcoreapp3.1\Example.dll</ExecutionTarget>
      <LibraryTarget>$(MSBuildThisFileDirectory)..\TestTargets\Libraries\Library1\bin\$(Configuration)\netcoreapp3.1\Library1.dll</LibraryTarget>
    </PropertyGroup>
    <WriteLinesToFile File="$(OutputPath)ReferenceTargets.txt" Lines="$(ExecutionTarget); $(LibraryTarget)" Overwrite="true" />
  </Target>

</Project><|MERGE_RESOLUTION|>--- conflicted
+++ resolved
@@ -23,8 +23,8 @@
     <None Include="TestCases\LinkingTests\Core.qs">
       <CopyToOutputDirectory>PreserveNewest</CopyToOutputDirectory>
     </None>
-    <None Include="TestCases\LinkingTests\Diagnostics.qs">
-      <CopyToOutputDirectory>PreserveNewest</CopyToOutputDirectory>
+    <None Include="TestCases\LinkingTests\Diagnostics.qs">
+      <CopyToOutputDirectory>PreserveNewest</CopyToOutputDirectory>
     </None>
     <None Include="TestCases\LinkingTests\Generics.qs">
       <CopyToOutputDirectory>PreserveNewest</CopyToOutputDirectory>
@@ -129,15 +129,14 @@
     <None Include="TestCases\AccessModifiers.qs">
       <CopyToOutputDirectory>PreserveNewest</CopyToOutputDirectory>
     </None>
-    <None Include="TestCases\ClassicalControl.qs">
-      <CopyToOutputDirectory>PreserveNewest</CopyToOutputDirectory>
+    <None Include="TestCases\ClassicalControl.qs">
+      <CopyToOutputDirectory>PreserveNewest</CopyToOutputDirectory>
     </None>
-<<<<<<< HEAD
-    <None Include="TestCases\TypeParameterResolution.qs">
-=======
-    <None Include="TestCases\CycleDetection.qs">
->>>>>>> 65972362
-      <CopyToOutputDirectory>PreserveNewest</CopyToOutputDirectory>
+    <None Include="TestCases\CycleDetection.qs">
+      <CopyToOutputDirectory>PreserveNewest</CopyToOutputDirectory>
+    </None>
+    <None Include="TestCases\TypeParameterResolution.qs">
+      <CopyToOutputDirectory>PreserveNewest</CopyToOutputDirectory>
     </None>
     <Compile Include="..\..\Common\DelaySign.fs" Link="DelaySign.fs" />
     <Compile Include="TextTests.fs" />
