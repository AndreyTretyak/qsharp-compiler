--- conflicted
+++ resolved
@@ -1,401 +1,395 @@
-﻿<Project Sdk="Microsoft.NET.Sdk">
-  <Import Project="..\..\Common\AssemblyCommon.props" />
-
-  <PropertyGroup>
-    <TargetFramework>netcoreapp3.1</TargetFramework>
-    <IsPackable>false</IsPackable>
-    <AssemblyName>Tests.Microsoft.Quantum.QsCompiler</AssemblyName>
-    <OutputType>Library</OutputType>
-  </PropertyGroup>
-
-  <PropertyGroup Condition="'$(Configuration)|$(Platform)'=='Debug|AnyCPU'">
-    <DefineConstants>TRACE;DEBUG</DefineConstants>
-  </PropertyGroup>
-
-  <ItemGroup>
-    <EmbeddedResource Remove="TestFiles\**" />
-  </ItemGroup>
-
-  <ItemGroup>
-    <Compile Include="TestUtils\TestUtils.fs" />
-    <Compile Include="TestUtils\SetupVerificationTests.fs" />
-    <Compile Include="TestUtils\Signatures.fs" />
-    <Compile Include="TestUtils\Transformations.fs" />
-    <Content Include="..\..\..\examples\QIR\QirCore.qs" Link="TestCases\QirTests\QirCore.qs">
-      <CopyToOutputDirectory>PreserveNewest</CopyToOutputDirectory>
-    </Content>
-    <Content Include="..\..\..\examples\QIR\QirTarget.qs" Link="TestCases\QirTests\QirTarget.qs">
-      <CopyToOutputDirectory>PreserveNewest</CopyToOutputDirectory>
-    </Content>
-    <Content Include="TestCases\QirTests\TestArrayLoop.ll">
-      <CopyToOutputDirectory>PreserveNewest</CopyToOutputDirectory>
-    </Content>
-    <Content Include="TestCases\QirTests\TestArrayLoop.qs">
-      <CopyToOutputDirectory>PreserveNewest</CopyToOutputDirectory>
-    </Content>
-    <Content Include="TestCases\QirTests\TestArrayUpdate.ll">
-      <CopyToOutputDirectory>PreserveNewest</CopyToOutputDirectory>
-    </Content>
-    <Content Include="TestCases\QirTests\TestArrayUpdate.qs">
-      <CopyToOutputDirectory>PreserveNewest</CopyToOutputDirectory>
-    </Content>
-    <Content Include="TestCases\QirTests\TestBigInts.ll">
-      <CopyToOutputDirectory>PreserveNewest</CopyToOutputDirectory>
-    </Content>
-    <Content Include="TestCases\QirTests\TestBigInts.qs">
-      <CopyToOutputDirectory>PreserveNewest</CopyToOutputDirectory>
-    </Content>
-    <Content Include="TestCases\QirTests\TestBools.ll">
-      <CopyToOutputDirectory>PreserveNewest</CopyToOutputDirectory>
-    </Content>
-    <Content Include="TestCases\QirTests\TestBools.qs">
-      <CopyToOutputDirectory>PreserveNewest</CopyToOutputDirectory>
-    </Content>
-    <Content Include="TestCases\QirTests\TestControlled1.ll">
-      <CopyToOutputDirectory>PreserveNewest</CopyToOutputDirectory>
-    </Content>
-    <Content Include="TestCases\QirTests\TestControlled2.ll">
-      <CopyToOutputDirectory>PreserveNewest</CopyToOutputDirectory>
-    </Content>
-    <Content Include="TestCases\QirTests\TestControlled3.ll">
-      <CopyToOutputDirectory>PreserveNewest</CopyToOutputDirectory>
-    </Content>
-    <Content Include="TestCases\QirTests\TestControlled.qs">
-      <CopyToOutputDirectory>PreserveNewest</CopyToOutputDirectory>
-    </Content>
-    <Content Include="TestCases\QirTests\TestDeconstruct.ll">
-      <CopyToOutputDirectory>PreserveNewest</CopyToOutputDirectory>
-    </Content>
-    <Content Include="TestCases\QirTests\TestDeconstruct.qs">
-      <CopyToOutputDirectory>PreserveNewest</CopyToOutputDirectory>
-    </Content>
-    <Content Include="TestCases\QirTests\TestDoubles.ll">
-      <CopyToOutputDirectory>PreserveNewest</CopyToOutputDirectory>
-    </Content>
-    <Content Include="TestCases\QirTests\TestDoubles.qs">
-      <CopyToOutputDirectory>PreserveNewest</CopyToOutputDirectory>
-    </Content>
-    <Content Include="TestCases\QirTests\TestEntryPoint.ll">
-      <CopyToOutputDirectory>PreserveNewest</CopyToOutputDirectory>
-    </Content>
-    <Content Include="TestCases\QirTests\TestEntryPoint.qs">
-      <CopyToOutputDirectory>PreserveNewest</CopyToOutputDirectory>
-    </Content>
-    <Content Include="TestCases\QirTests\TestExpressions.ll">
-      <CopyToOutputDirectory>PreserveNewest</CopyToOutputDirectory>
-    </Content>
-    <Content Include="TestCases\QirTests\TestExpressions.qs">
-      <CopyToOutputDirectory>PreserveNewest</CopyToOutputDirectory>
-    </Content>
-    <Content Include="TestCases\QirTests\TestIntegers.ll">
-      <CopyToOutputDirectory>PreserveNewest</CopyToOutputDirectory>
-    </Content>
-    <Content Include="TestCases\QirTests\TestIntegers.qs">
-      <CopyToOutputDirectory>PreserveNewest</CopyToOutputDirectory>
-    </Content>
-    <Content Include="TestCases\QirTests\TestOpArgument.ll">
-      <CopyToOutputDirectory>PreserveNewest</CopyToOutputDirectory>
-    </Content>
-    <Content Include="TestCases\QirTests\TestOpArgument.qs">
-      <CopyToOutputDirectory>PreserveNewest</CopyToOutputDirectory>
-    </Content>
-    <Content Include="TestCases\QirTests\TestPartials1.ll">
-      <CopyToOutputDirectory>PreserveNewest</CopyToOutputDirectory>
-    </Content>
-    <Content Include="TestCases\QirTests\TestPartials2.ll">
-      <CopyToOutputDirectory>PreserveNewest</CopyToOutputDirectory>
-    </Content>
-    <Content Include="TestCases\QirTests\TestPartials3.ll">
-      <CopyToOutputDirectory>PreserveNewest</CopyToOutputDirectory>
-    </Content>
-    <Content Include="TestCases\QirTests\TestPartials4.ll">
-      <CopyToOutputDirectory>PreserveNewest</CopyToOutputDirectory>
-    </Content>
-    <Content Include="TestCases\QirTests\TestPartials.qs">
-      <CopyToOutputDirectory>PreserveNewest</CopyToOutputDirectory>
-    </Content>
-    <Content Include="TestCases\QirTests\TestPaulis.ll">
-      <CopyToOutputDirectory>PreserveNewest</CopyToOutputDirectory>
-    </Content>
-    <Content Include="TestCases\QirTests\TestPaulis.qs">
-      <CopyToOutputDirectory>PreserveNewest</CopyToOutputDirectory>
-    </Content>
-    <Content Include="TestCases\QirTests\TestRange.ll">
-      <CopyToOutputDirectory>PreserveNewest</CopyToOutputDirectory>
-    </Content>
-    <Content Include="TestCases\QirTests\TestRange.qs">
-      <CopyToOutputDirectory>PreserveNewest</CopyToOutputDirectory>
-    </Content>
-    <Content Include="TestCases\QirTests\TestRepeat.ll">
-      <CopyToOutputDirectory>PreserveNewest</CopyToOutputDirectory>
-    </Content>
-    <Content Include="TestCases\QirTests\TestRepeat.qs">
-      <CopyToOutputDirectory>PreserveNewest</CopyToOutputDirectory>
-    </Content>
-    <Content Include="TestCases\QirTests\TestResults.ll">
-      <CopyToOutputDirectory>PreserveNewest</CopyToOutputDirectory>
-    </Content>
-    <Content Include="TestCases\QirTests\TestResults.qs">
-      <CopyToOutputDirectory>PreserveNewest</CopyToOutputDirectory>
-    </Content>
-    <Content Include="TestCases\QirTests\TestScoping.ll">
-      <CopyToOutputDirectory>PreserveNewest</CopyToOutputDirectory>
-    </Content>
-    <Content Include="TestCases\QirTests\TestScoping.qs">
-      <CopyToOutputDirectory>PreserveNewest</CopyToOutputDirectory>
-    </Content>
-    <Content Include="TestCases\QirTests\TestStrings.ll">
-      <CopyToOutputDirectory>PreserveNewest</CopyToOutputDirectory>
-    </Content>
-    <Content Include="TestCases\QirTests\TestStrings.qs">
-      <CopyToOutputDirectory>PreserveNewest</CopyToOutputDirectory>
-    </Content>
-    <Content Include="TestCases\QirTests\TestUdt.ll">
-      <CopyToOutputDirectory>PreserveNewest</CopyToOutputDirectory>
-    </Content>
-    <Content Include="TestCases\QirTests\TestUdt.qs">
-      <CopyToOutputDirectory>PreserveNewest</CopyToOutputDirectory>
-    </Content>
-    <Content Include="TestCases\QirTests\TestUdtAccessor.ll">
-      <CopyToOutputDirectory>PreserveNewest</CopyToOutputDirectory>
-    </Content>
-    <Content Include="TestCases\QirTests\TestUdtAccessor.qs">
-      <CopyToOutputDirectory>PreserveNewest</CopyToOutputDirectory>
-    </Content>
-    <Content Include="TestCases\QirTests\TestUdtArgument.ll">
-      <CopyToOutputDirectory>PreserveNewest</CopyToOutputDirectory>
-    </Content>
-    <Content Include="TestCases\QirTests\TestUdtArgument.qs">
-      <CopyToOutputDirectory>PreserveNewest</CopyToOutputDirectory>
-    </Content>
-    <Content Include="TestCases\QirTests\TestUdtConstruction.ll">
-      <CopyToOutputDirectory>PreserveNewest</CopyToOutputDirectory>
-    </Content>
-    <Content Include="TestCases\QirTests\TestUdtConstruction.qs">
-      <CopyToOutputDirectory>PreserveNewest</CopyToOutputDirectory>
-    </Content>
-    <Content Include="TestCases\QirTests\TestUdtUpdate.ll">
-      <CopyToOutputDirectory>PreserveNewest</CopyToOutputDirectory>
-    </Content>
-    <Content Include="TestCases\QirTests\TestUdtUpdate.qs">
-      <CopyToOutputDirectory>PreserveNewest</CopyToOutputDirectory>
-    </Content>
-    <Content Include="TestCases\QirTests\TestUsing.ll">
-      <CopyToOutputDirectory>PreserveNewest</CopyToOutputDirectory>
-    </Content>
-    <Content Include="TestCases\QirTests\TestUsing.qs">
-      <CopyToOutputDirectory>PreserveNewest</CopyToOutputDirectory>
-    </Content>
-    <Content Include="TestCases\QirTests\TestWhile.ll">
-      <CopyToOutputDirectory>PreserveNewest</CopyToOutputDirectory>
-    </Content>
-    <Content Include="TestCases\QirTests\TestWhile.qs">
-      <CopyToOutputDirectory>PreserveNewest</CopyToOutputDirectory>
-    </Content>
-    <None Include="TestCases\CapabilityTests\Verification.qs">
-      <CopyToOutputDirectory>PreserveNewest</CopyToOutputDirectory>
-    </None>
-    <None Include="TestCases\CapabilityTests\Inference.qs">
-      <CopyToOutputDirectory>PreserveNewest</CopyToOutputDirectory>
-    </None>
-    <None Include="TestCases\LinkingTests\Core.qs">
-      <CopyToOutputDirectory>PreserveNewest</CopyToOutputDirectory>
-    </None>
-    <None Include="TestCases\LinkingTests\Generics.qs">
-      <CopyToOutputDirectory>PreserveNewest</CopyToOutputDirectory>
-    </None>
-    <None Include="TestCases\LinkingTests\ReferenceLinking.qs">
-      <CopyToOutputDirectory>PreserveNewest</CopyToOutputDirectory>
-    </None>
-    <None Include="TestCases\LinkingTests\ValidEntryPoints.qs">
-      <CopyToOutputDirectory>PreserveNewest</CopyToOutputDirectory>
-    </None>
-    <None Include="TestCases\LinkingTests\InvalidEntryPoints.qs">
-      <CopyToOutputDirectory>PreserveNewest</CopyToOutputDirectory>
-    </None>
-    <None Include="TestCases\LinkingTests\EntryPointSpecializations.qs">
-      <CopyToOutputDirectory>PreserveNewest</CopyToOutputDirectory>
-    </None>
-    <None Include="TestCases\LinkingTests\EntryPointDiagnostics.qs">
-      <CopyToOutputDirectory>PreserveNewest</CopyToOutputDirectory>
-    </None>
-    <None Include="TestCases\LinkingTests\Monomorphization.qs">
-      <CopyToOutputDirectory>PreserveNewest</CopyToOutputDirectory>
-    </None>
-    <None Include="TestCases\LinkingTests\IntrinsicResolution.qs">
-      <CopyToOutputDirectory>PreserveNewest</CopyToOutputDirectory>
-    </None>
-    <None Include="TestCases\LinkingTests\InternalRenaming.qs">
-      <CopyToOutputDirectory>PreserveNewest</CopyToOutputDirectory>
-    </None>
-    <None Include="TestCases\OptimizerTests\Arithmetic_output.txt">
-      <CopyToOutputDirectory>PreserveNewest</CopyToOutputDirectory>
-    </None>
-    <None Include="TestCases\OptimizerTests\FunctionEval_output.txt">
-      <CopyToOutputDirectory>PreserveNewest</CopyToOutputDirectory>
-    </None>
-    <None Include="TestCases\OptimizerTests\Inlining_output.txt">
-      <CopyToOutputDirectory>PreserveNewest</CopyToOutputDirectory>
-    </None>
-    <None Include="TestCases\OptimizerTests\LoopUnrolling_output.txt">
-      <CopyToOutputDirectory>PreserveNewest</CopyToOutputDirectory>
-    </None>
-    <None Include="TestCases\OptimizerTests\Miscellaneous_output.txt">
-      <CopyToOutputDirectory>PreserveNewest</CopyToOutputDirectory>
-    </None>
-    <None Include="TestCases\OptimizerTests\NoOp_output.txt">
-      <CopyToOutputDirectory>PreserveNewest</CopyToOutputDirectory>
-    </None>
-    <None Include="TestCases\OptimizerTests\PartialEval_output.txt">
-      <CopyToOutputDirectory>PreserveNewest</CopyToOutputDirectory>
-    </None>
-    <None Include="TestCases\OptimizerTests\Reordering_output.txt">
-      <CopyToOutputDirectory>PreserveNewest</CopyToOutputDirectory>
-    </None>
-    <None Include="TestCases\OptimizerTests\TypedParameters_output.txt">
-      <CopyToOutputDirectory>PreserveNewest</CopyToOutputDirectory>
-    </None>
-    <None Include="TestCases\OptimizerTests\Arithmetic_input.qs">
-      <CopyToOutputDirectory>PreserveNewest</CopyToOutputDirectory>
-    </None>
-    <None Include="TestCases\OptimizerTests\FunctionEval_input.qs">
-      <CopyToOutputDirectory>PreserveNewest</CopyToOutputDirectory>
-    </None>
-    <None Include="TestCases\OptimizerTests\Inlining_input.qs">
-      <CopyToOutputDirectory>PreserveNewest</CopyToOutputDirectory>
-    </None>
-    <None Include="TestCases\OptimizerTests\LoopUnrolling_input.qs">
-      <CopyToOutputDirectory>PreserveNewest</CopyToOutputDirectory>
-    </None>
-    <None Include="TestCases\OptimizerTests\Miscellaneous_input.qs">
-      <CopyToOutputDirectory>PreserveNewest</CopyToOutputDirectory>
-    </None>
-    <None Include="TestCases\OptimizerTests\NoOp_input.qs">
-      <CopyToOutputDirectory>PreserveNewest</CopyToOutputDirectory>
-    </None>
-    <None Include="TestCases\OptimizerTests\PartialEval_input.qs">
-      <CopyToOutputDirectory>PreserveNewest</CopyToOutputDirectory>
-    </None>
-    <None Include="TestCases\OptimizerTests\Reordering_input.qs">
-      <CopyToOutputDirectory>PreserveNewest</CopyToOutputDirectory>
-    </None>
-    <None Include="TestCases\OptimizerTests\TypedParameters_input.qs">
-      <CopyToOutputDirectory>PreserveNewest</CopyToOutputDirectory>
-    </None>
-    <None Include="TestCases\ExecutionTests\Packaging.qs" />
-    <None Include="TestCases\ExecutionTests\LoggingBasedTests.qs">
-      <CopyToOutputDirectory>PreserveNewest</CopyToOutputDirectory>
-    </None>
-    <None Include="TestCases\AttributeGeneration.qs">
-      <CopyToOutputDirectory>PreserveNewest</CopyToOutputDirectory>
-    </None>
-    <None Include="TestCases\Transformation.qs">
-      <CopyToOutputDirectory>PreserveNewest</CopyToOutputDirectory>
-    </None>
-    <None Include="TestCases\GlobalVerification.qs">
-      <CopyToOutputDirectory>PreserveNewest</CopyToOutputDirectory>
-    </None>
-    <None Include="TestCases\LocalVerification.qs">
-      <CopyToOutputDirectory>PreserveNewest</CopyToOutputDirectory>
-    </None>
-    <None Include="TestCases\Transformation.qs">
-      <CopyToOutputDirectory>PreserveNewest</CopyToOutputDirectory>
-    </None>
-    <None Include="TestCases\General.qs">
-      <CopyToOutputDirectory>PreserveNewest</CopyToOutputDirectory>
-    </None>
-    <None Include="TestCases\Types.qs">
-      <CopyToOutputDirectory>PreserveNewest</CopyToOutputDirectory>
-    </None>
-    <None Include="TestCases\TypeChecking.qs">
-      <CopyToOutputDirectory>PreserveNewest</CopyToOutputDirectory>
-    </None>
-    <None Include="TestCases\FunctorGeneration.qs">
-      <CopyToOutputDirectory>PreserveNewest</CopyToOutputDirectory>
-    </None>
-    <None Include="TestCases\AccessModifiers.qs">
-      <CopyToOutputDirectory>PreserveNewest</CopyToOutputDirectory>
-    </None>
-    <None Include="TestCases\ClassicalControl.qs">
-      <CopyToOutputDirectory>PreserveNewest</CopyToOutputDirectory>
-    </None>
-    <None Include="TestCases\CycleDetection.qs">
-      <CopyToOutputDirectory>PreserveNewest</CopyToOutputDirectory>
-    </None>
-    <None Include="TestCases\CycleValidation.qs">
-      <CopyToOutputDirectory>PreserveNewest</CopyToOutputDirectory>
-    </None>
-    <None Include="TestCases\PopulateCallGraph.qs">
-      <CopyToOutputDirectory>PreserveNewest</CopyToOutputDirectory>
-    </None>
-    <None Include="TestCases\TypeParameter.qs">
-      <CopyToOutputDirectory>PreserveNewest</CopyToOutputDirectory>
-    </None>
-    <None Include="TestCases\CompilationLoader.qs">
-      <CopyToOutputDirectory>PreserveNewest</CopyToOutputDirectory>
-    </None>
-    <Compile Include="..\..\Common\DelaySign.fs" Link="DelaySign.fs" />
-    <Compile Include="ExternalRewriteStepsManagerTests.fs" />
-    <Compile Include="TextTests.fs" />
-    <Compile Include="SyntaxTests.fs" />
-    <Compile Include="CompletionParsingTests.fs" />
-    <Compile Include="GlobalVerificationTests.fs" />
-    <Compile Include="LocalVerificationTests.fs" />
-    <Compile Include="CapabilityVerificationTests.fs" />
-    <Compile Include="CapabilityInferenceTests.fs" />
-    <Compile Include="TypeCheckingTests.fs" />
-    <Compile Include="AutoGenerationTests.fs" />
-    <Compile Include="TransformationTests.fs" />
-    <Compile Include="ExecutionTests.fs" />
-    <Compile Include="LinkingTests.fs" />
-    <Compile Include="CallGraphTests.fs" />
-    <Compile Include="ClassicalControlTests.fs" />
-    <Compile Include="TypeParameterTests.fs" />
-    <Compile Include="RegexTests.fs" />
-    <Compile Include="SerializationTests.fs" />
-    <Compile Include="CommandLineTests.fs" />
-    <Compile Include="SymbolManagementTests.fs" />
-    <Compile Include="OptimizationTests.fs" />
-    <Compile Include="AccessModifierTests.fs" />
-<<<<<<< HEAD
-    <Compile Include="CompilationLoaderTests.fs" />
-    <Compile Include="QirTests.fs" />
-  
+﻿<Project Sdk="Microsoft.NET.Sdk">
+  <Import Project="..\..\Common\AssemblyCommon.props" />
+
+  <PropertyGroup>
+    <TargetFramework>netcoreapp3.1</TargetFramework>
+    <IsPackable>false</IsPackable>
+    <AssemblyName>Tests.Microsoft.Quantum.QsCompiler</AssemblyName>
+    <OutputType>Library</OutputType>
+  </PropertyGroup>
+
+  <PropertyGroup Condition="'$(Configuration)|$(Platform)'=='Debug|AnyCPU'">
+    <DefineConstants>TRACE;DEBUG</DefineConstants>
+  </PropertyGroup>
+
+  <ItemGroup>
+    <EmbeddedResource Remove="TestFiles\**" />
+  </ItemGroup>
+
+  <ItemGroup>
+    <Compile Include="TestUtils\TestUtils.fs" />
+    <Compile Include="TestUtils\SetupVerificationTests.fs" />
+    <Compile Include="TestUtils\Signatures.fs" />
+    <Compile Include="TestUtils\Transformations.fs" />
+    <Content Include="..\..\..\examples\QIR\QirCore.qs" Link="TestCases\QirTests\QirCore.qs">
+      <CopyToOutputDirectory>PreserveNewest</CopyToOutputDirectory>
+    </Content>
+    <Content Include="..\..\..\examples\QIR\QirTarget.qs" Link="TestCases\QirTests\QirTarget.qs">
+      <CopyToOutputDirectory>PreserveNewest</CopyToOutputDirectory>
+    </Content>
+    <Content Include="TestCases\QirTests\TestArrayLoop.ll">
+      <CopyToOutputDirectory>PreserveNewest</CopyToOutputDirectory>
+    </Content>
+    <Content Include="TestCases\QirTests\TestArrayLoop.qs">
+      <CopyToOutputDirectory>PreserveNewest</CopyToOutputDirectory>
+    </Content>
+    <Content Include="TestCases\QirTests\TestArrayUpdate.ll">
+      <CopyToOutputDirectory>PreserveNewest</CopyToOutputDirectory>
+    </Content>
+    <Content Include="TestCases\QirTests\TestArrayUpdate.qs">
+      <CopyToOutputDirectory>PreserveNewest</CopyToOutputDirectory>
+    </Content>
+    <Content Include="TestCases\QirTests\TestBigInts.ll">
+      <CopyToOutputDirectory>PreserveNewest</CopyToOutputDirectory>
+    </Content>
+    <Content Include="TestCases\QirTests\TestBigInts.qs">
+      <CopyToOutputDirectory>PreserveNewest</CopyToOutputDirectory>
+    </Content>
+    <Content Include="TestCases\QirTests\TestBools.ll">
+      <CopyToOutputDirectory>PreserveNewest</CopyToOutputDirectory>
+    </Content>
+    <Content Include="TestCases\QirTests\TestBools.qs">
+      <CopyToOutputDirectory>PreserveNewest</CopyToOutputDirectory>
+    </Content>
+    <Content Include="TestCases\QirTests\TestControlled1.ll">
+      <CopyToOutputDirectory>PreserveNewest</CopyToOutputDirectory>
+    </Content>
+    <Content Include="TestCases\QirTests\TestControlled2.ll">
+      <CopyToOutputDirectory>PreserveNewest</CopyToOutputDirectory>
+    </Content>
+    <Content Include="TestCases\QirTests\TestControlled3.ll">
+      <CopyToOutputDirectory>PreserveNewest</CopyToOutputDirectory>
+    </Content>
+    <Content Include="TestCases\QirTests\TestControlled.qs">
+      <CopyToOutputDirectory>PreserveNewest</CopyToOutputDirectory>
+    </Content>
+    <Content Include="TestCases\QirTests\TestDeconstruct.ll">
+      <CopyToOutputDirectory>PreserveNewest</CopyToOutputDirectory>
+    </Content>
+    <Content Include="TestCases\QirTests\TestDeconstruct.qs">
+      <CopyToOutputDirectory>PreserveNewest</CopyToOutputDirectory>
+    </Content>
+    <Content Include="TestCases\QirTests\TestDoubles.ll">
+      <CopyToOutputDirectory>PreserveNewest</CopyToOutputDirectory>
+    </Content>
+    <Content Include="TestCases\QirTests\TestDoubles.qs">
+      <CopyToOutputDirectory>PreserveNewest</CopyToOutputDirectory>
+    </Content>
+    <Content Include="TestCases\QirTests\TestEntryPoint.ll">
+      <CopyToOutputDirectory>PreserveNewest</CopyToOutputDirectory>
+    </Content>
+    <Content Include="TestCases\QirTests\TestEntryPoint.qs">
+      <CopyToOutputDirectory>PreserveNewest</CopyToOutputDirectory>
+    </Content>
+    <Content Include="TestCases\QirTests\TestExpressions.ll">
+      <CopyToOutputDirectory>PreserveNewest</CopyToOutputDirectory>
+    </Content>
+    <Content Include="TestCases\QirTests\TestExpressions.qs">
+      <CopyToOutputDirectory>PreserveNewest</CopyToOutputDirectory>
+    </Content>
+    <Content Include="TestCases\QirTests\TestIntegers.ll">
+      <CopyToOutputDirectory>PreserveNewest</CopyToOutputDirectory>
+    </Content>
+    <Content Include="TestCases\QirTests\TestIntegers.qs">
+      <CopyToOutputDirectory>PreserveNewest</CopyToOutputDirectory>
+    </Content>
+    <Content Include="TestCases\QirTests\TestOpArgument.ll">
+      <CopyToOutputDirectory>PreserveNewest</CopyToOutputDirectory>
+    </Content>
+    <Content Include="TestCases\QirTests\TestOpArgument.qs">
+      <CopyToOutputDirectory>PreserveNewest</CopyToOutputDirectory>
+    </Content>
+    <Content Include="TestCases\QirTests\TestPartials1.ll">
+      <CopyToOutputDirectory>PreserveNewest</CopyToOutputDirectory>
+    </Content>
+    <Content Include="TestCases\QirTests\TestPartials2.ll">
+      <CopyToOutputDirectory>PreserveNewest</CopyToOutputDirectory>
+    </Content>
+    <Content Include="TestCases\QirTests\TestPartials3.ll">
+      <CopyToOutputDirectory>PreserveNewest</CopyToOutputDirectory>
+    </Content>
+    <Content Include="TestCases\QirTests\TestPartials4.ll">
+      <CopyToOutputDirectory>PreserveNewest</CopyToOutputDirectory>
+    </Content>
+    <Content Include="TestCases\QirTests\TestPartials.qs">
+      <CopyToOutputDirectory>PreserveNewest</CopyToOutputDirectory>
+    </Content>
+    <Content Include="TestCases\QirTests\TestPaulis.ll">
+      <CopyToOutputDirectory>PreserveNewest</CopyToOutputDirectory>
+    </Content>
+    <Content Include="TestCases\QirTests\TestPaulis.qs">
+      <CopyToOutputDirectory>PreserveNewest</CopyToOutputDirectory>
+    </Content>
+    <Content Include="TestCases\QirTests\TestRange.ll">
+      <CopyToOutputDirectory>PreserveNewest</CopyToOutputDirectory>
+    </Content>
+    <Content Include="TestCases\QirTests\TestRange.qs">
+      <CopyToOutputDirectory>PreserveNewest</CopyToOutputDirectory>
+    </Content>
+    <Content Include="TestCases\QirTests\TestRepeat.ll">
+      <CopyToOutputDirectory>PreserveNewest</CopyToOutputDirectory>
+    </Content>
+    <Content Include="TestCases\QirTests\TestRepeat.qs">
+      <CopyToOutputDirectory>PreserveNewest</CopyToOutputDirectory>
+    </Content>
+    <Content Include="TestCases\QirTests\TestResults.ll">
+      <CopyToOutputDirectory>PreserveNewest</CopyToOutputDirectory>
+    </Content>
+    <Content Include="TestCases\QirTests\TestResults.qs">
+      <CopyToOutputDirectory>PreserveNewest</CopyToOutputDirectory>
+    </Content>
+    <Content Include="TestCases\QirTests\TestScoping.ll">
+      <CopyToOutputDirectory>PreserveNewest</CopyToOutputDirectory>
+    </Content>
+    <Content Include="TestCases\QirTests\TestScoping.qs">
+      <CopyToOutputDirectory>PreserveNewest</CopyToOutputDirectory>
+    </Content>
+    <Content Include="TestCases\QirTests\TestStrings.ll">
+      <CopyToOutputDirectory>PreserveNewest</CopyToOutputDirectory>
+    </Content>
+    <Content Include="TestCases\QirTests\TestStrings.qs">
+      <CopyToOutputDirectory>PreserveNewest</CopyToOutputDirectory>
+    </Content>
+    <Content Include="TestCases\QirTests\TestUdt.ll">
+      <CopyToOutputDirectory>PreserveNewest</CopyToOutputDirectory>
+    </Content>
+    <Content Include="TestCases\QirTests\TestUdt.qs">
+      <CopyToOutputDirectory>PreserveNewest</CopyToOutputDirectory>
+    </Content>
+    <Content Include="TestCases\QirTests\TestUdtAccessor.ll">
+      <CopyToOutputDirectory>PreserveNewest</CopyToOutputDirectory>
+    </Content>
+    <Content Include="TestCases\QirTests\TestUdtAccessor.qs">
+      <CopyToOutputDirectory>PreserveNewest</CopyToOutputDirectory>
+    </Content>
+    <Content Include="TestCases\QirTests\TestUdtArgument.ll">
+      <CopyToOutputDirectory>PreserveNewest</CopyToOutputDirectory>
+    </Content>
+    <Content Include="TestCases\QirTests\TestUdtArgument.qs">
+      <CopyToOutputDirectory>PreserveNewest</CopyToOutputDirectory>
+    </Content>
+    <Content Include="TestCases\QirTests\TestUdtConstruction.ll">
+      <CopyToOutputDirectory>PreserveNewest</CopyToOutputDirectory>
+    </Content>
+    <Content Include="TestCases\QirTests\TestUdtConstruction.qs">
+      <CopyToOutputDirectory>PreserveNewest</CopyToOutputDirectory>
+    </Content>
+    <Content Include="TestCases\QirTests\TestUdtUpdate.ll">
+      <CopyToOutputDirectory>PreserveNewest</CopyToOutputDirectory>
+    </Content>
+    <Content Include="TestCases\QirTests\TestUdtUpdate.qs">
+      <CopyToOutputDirectory>PreserveNewest</CopyToOutputDirectory>
+    </Content>
+    <Content Include="TestCases\QirTests\TestUsing.ll">
+      <CopyToOutputDirectory>PreserveNewest</CopyToOutputDirectory>
+    </Content>
+    <Content Include="TestCases\QirTests\TestUsing.qs">
+      <CopyToOutputDirectory>PreserveNewest</CopyToOutputDirectory>
+    </Content>
+    <Content Include="TestCases\QirTests\TestWhile.ll">
+      <CopyToOutputDirectory>PreserveNewest</CopyToOutputDirectory>
+    </Content>
+    <Content Include="TestCases\QirTests\TestWhile.qs">
+      <CopyToOutputDirectory>PreserveNewest</CopyToOutputDirectory>
+    </Content>
+    <None Include="TestCases\CapabilityTests\Verification.qs">
+      <CopyToOutputDirectory>PreserveNewest</CopyToOutputDirectory>
+    </None>
+    <None Include="TestCases\CapabilityTests\Inference.qs">
+      <CopyToOutputDirectory>PreserveNewest</CopyToOutputDirectory>
+    </None>
+    <None Include="TestCases\LinkingTests\Core.qs">
+      <CopyToOutputDirectory>PreserveNewest</CopyToOutputDirectory>
+    </None>
+    <None Include="TestCases\LinkingTests\Generics.qs">
+      <CopyToOutputDirectory>PreserveNewest</CopyToOutputDirectory>
+    </None>
+    <None Include="TestCases\LinkingTests\ReferenceLinking.qs">
+      <CopyToOutputDirectory>PreserveNewest</CopyToOutputDirectory>
+    </None>
+    <None Include="TestCases\LinkingTests\ValidEntryPoints.qs">
+      <CopyToOutputDirectory>PreserveNewest</CopyToOutputDirectory>
+    </None>
+    <None Include="TestCases\LinkingTests\InvalidEntryPoints.qs">
+      <CopyToOutputDirectory>PreserveNewest</CopyToOutputDirectory>
+    </None>
+    <None Include="TestCases\LinkingTests\EntryPointSpecializations.qs">
+      <CopyToOutputDirectory>PreserveNewest</CopyToOutputDirectory>
+    </None>
+    <None Include="TestCases\LinkingTests\EntryPointDiagnostics.qs">
+      <CopyToOutputDirectory>PreserveNewest</CopyToOutputDirectory>
+    </None>
+    <None Include="TestCases\LinkingTests\Monomorphization.qs">
+      <CopyToOutputDirectory>PreserveNewest</CopyToOutputDirectory>
+    </None>
+    <None Include="TestCases\LinkingTests\IntrinsicResolution.qs">
+      <CopyToOutputDirectory>PreserveNewest</CopyToOutputDirectory>
+    </None>
+    <None Include="TestCases\LinkingTests\InternalRenaming.qs">
+      <CopyToOutputDirectory>PreserveNewest</CopyToOutputDirectory>
+    </None>
+    <None Include="TestCases\OptimizerTests\Arithmetic_output.txt">
+      <CopyToOutputDirectory>PreserveNewest</CopyToOutputDirectory>
+    </None>
+    <None Include="TestCases\OptimizerTests\FunctionEval_output.txt">
+      <CopyToOutputDirectory>PreserveNewest</CopyToOutputDirectory>
+    </None>
+    <None Include="TestCases\OptimizerTests\Inlining_output.txt">
+      <CopyToOutputDirectory>PreserveNewest</CopyToOutputDirectory>
+    </None>
+    <None Include="TestCases\OptimizerTests\LoopUnrolling_output.txt">
+      <CopyToOutputDirectory>PreserveNewest</CopyToOutputDirectory>
+    </None>
+    <None Include="TestCases\OptimizerTests\Miscellaneous_output.txt">
+      <CopyToOutputDirectory>PreserveNewest</CopyToOutputDirectory>
+    </None>
+    <None Include="TestCases\OptimizerTests\NoOp_output.txt">
+      <CopyToOutputDirectory>PreserveNewest</CopyToOutputDirectory>
+    </None>
+    <None Include="TestCases\OptimizerTests\PartialEval_output.txt">
+      <CopyToOutputDirectory>PreserveNewest</CopyToOutputDirectory>
+    </None>
+    <None Include="TestCases\OptimizerTests\Reordering_output.txt">
+      <CopyToOutputDirectory>PreserveNewest</CopyToOutputDirectory>
+    </None>
+    <None Include="TestCases\OptimizerTests\TypedParameters_output.txt">
+      <CopyToOutputDirectory>PreserveNewest</CopyToOutputDirectory>
+    </None>
+    <None Include="TestCases\OptimizerTests\Arithmetic_input.qs">
+      <CopyToOutputDirectory>PreserveNewest</CopyToOutputDirectory>
+    </None>
+    <None Include="TestCases\OptimizerTests\FunctionEval_input.qs">
+      <CopyToOutputDirectory>PreserveNewest</CopyToOutputDirectory>
+    </None>
+    <None Include="TestCases\OptimizerTests\Inlining_input.qs">
+      <CopyToOutputDirectory>PreserveNewest</CopyToOutputDirectory>
+    </None>
+    <None Include="TestCases\OptimizerTests\LoopUnrolling_input.qs">
+      <CopyToOutputDirectory>PreserveNewest</CopyToOutputDirectory>
+    </None>
+    <None Include="TestCases\OptimizerTests\Miscellaneous_input.qs">
+      <CopyToOutputDirectory>PreserveNewest</CopyToOutputDirectory>
+    </None>
+    <None Include="TestCases\OptimizerTests\NoOp_input.qs">
+      <CopyToOutputDirectory>PreserveNewest</CopyToOutputDirectory>
+    </None>
+    <None Include="TestCases\OptimizerTests\PartialEval_input.qs">
+      <CopyToOutputDirectory>PreserveNewest</CopyToOutputDirectory>
+    </None>
+    <None Include="TestCases\OptimizerTests\Reordering_input.qs">
+      <CopyToOutputDirectory>PreserveNewest</CopyToOutputDirectory>
+    </None>
+    <None Include="TestCases\OptimizerTests\TypedParameters_input.qs">
+      <CopyToOutputDirectory>PreserveNewest</CopyToOutputDirectory>
+    </None>
+    <None Include="TestCases\ExecutionTests\Packaging.qs" />
+    <None Include="TestCases\ExecutionTests\LoggingBasedTests.qs">
+      <CopyToOutputDirectory>PreserveNewest</CopyToOutputDirectory>
+    </None>
+    <None Include="TestCases\AttributeGeneration.qs">
+      <CopyToOutputDirectory>PreserveNewest</CopyToOutputDirectory>
+    </None>
+    <None Include="TestCases\Transformation.qs">
+      <CopyToOutputDirectory>PreserveNewest</CopyToOutputDirectory>
+    </None>
+    <None Include="TestCases\GlobalVerification.qs">
+      <CopyToOutputDirectory>PreserveNewest</CopyToOutputDirectory>
+    </None>
+    <None Include="TestCases\LocalVerification.qs">
+      <CopyToOutputDirectory>PreserveNewest</CopyToOutputDirectory>
+    </None>
+    <None Include="TestCases\Transformation.qs">
+      <CopyToOutputDirectory>PreserveNewest</CopyToOutputDirectory>
+    </None>
+    <None Include="TestCases\General.qs">
+      <CopyToOutputDirectory>PreserveNewest</CopyToOutputDirectory>
+    </None>
+    <None Include="TestCases\Types.qs">
+      <CopyToOutputDirectory>PreserveNewest</CopyToOutputDirectory>
+    </None>
+    <None Include="TestCases\TypeChecking.qs">
+      <CopyToOutputDirectory>PreserveNewest</CopyToOutputDirectory>
+    </None>
+    <None Include="TestCases\FunctorGeneration.qs">
+      <CopyToOutputDirectory>PreserveNewest</CopyToOutputDirectory>
+    </None>
+    <None Include="TestCases\AccessModifiers.qs">
+      <CopyToOutputDirectory>PreserveNewest</CopyToOutputDirectory>
+    </None>
+    <None Include="TestCases\ClassicalControl.qs">
+      <CopyToOutputDirectory>PreserveNewest</CopyToOutputDirectory>
+    </None>
+    <None Include="TestCases\CycleDetection.qs">
+      <CopyToOutputDirectory>PreserveNewest</CopyToOutputDirectory>
+    </None>
+    <None Include="TestCases\CycleValidation.qs">
+      <CopyToOutputDirectory>PreserveNewest</CopyToOutputDirectory>
+    </None>
+    <None Include="TestCases\PopulateCallGraph.qs">
+      <CopyToOutputDirectory>PreserveNewest</CopyToOutputDirectory>
+    </None>
+    <None Include="TestCases\TypeParameter.qs">
+      <CopyToOutputDirectory>PreserveNewest</CopyToOutputDirectory>
+    </None>
+    <None Include="TestCases\CompilationLoader.qs">
+      <CopyToOutputDirectory>PreserveNewest</CopyToOutputDirectory>
+    </None>
+    <Compile Include="..\..\Common\DelaySign.fs" Link="DelaySign.fs" />
+    <Compile Include="ExternalRewriteStepsManagerTests.fs" />
+    <Compile Include="TextTests.fs" />
+    <Compile Include="SyntaxTests.fs" />
+    <Compile Include="CompletionParsingTests.fs" />
+    <Compile Include="GlobalVerificationTests.fs" />
+    <Compile Include="LocalVerificationTests.fs" />
+    <Compile Include="CapabilityVerificationTests.fs" />
+    <Compile Include="CapabilityInferenceTests.fs" />
+    <Compile Include="TypeCheckingTests.fs" />
+    <Compile Include="AutoGenerationTests.fs" />
+    <Compile Include="TransformationTests.fs" />
+    <Compile Include="ExecutionTests.fs" />
+    <Compile Include="LinkingTests.fs" />
+    <Compile Include="CallGraphTests.fs" />
+    <Compile Include="ClassicalControlTests.fs" />
+    <Compile Include="TypeParameterTests.fs" />
+    <Compile Include="RegexTests.fs" />
+    <Compile Include="SerializationTests.fs" />
+    <Compile Include="CommandLineTests.fs" />
+    <Compile Include="SymbolManagementTests.fs" />
+    <Compile Include="OptimizationTests.fs" />
+    <Compile Include="AccessModifierTests.fs" />
+    <Compile Include="CompilationLoaderTests.fs" />
+    <Compile Include="CompilationTrackerTests.fs" />
+    <Compile Include="QirTests.fs" />
 </ItemGroup>
-=======
-    <Compile Include="CompilationLoaderTests.fs" />
-    <Compile Include="CompilationTrackerTests.fs" />
-  </ItemGroup>
->>>>>>> b6c6912c
-
-  <ItemGroup>
-    <PackageReference Include="Microsoft.NET.Test.Sdk" Version="16.3.0" />
-    <PackageReference Include="xunit" Version="2.4.1" />
-    <PackageReference Include="xunit.runner.visualstudio" Version="2.4.1">
-      <PrivateAssets>all</PrivateAssets>
-      <IncludeAssets>runtime; build; native; contentfiles; analyzers</IncludeAssets>
-    </PackageReference>
-    <DotNetCliToolReference Include="dotnet-xunit" Version="2.3.1" />
-  </ItemGroup>
-
-  <ItemGroup>
-    <ProjectReference Include="..\CommandLineTool\CommandLineTool.csproj" />
-    <ProjectReference Include="..\TestTargets\Simulation\Example\Example.csproj">
-      <ReferenceOutputAssembly>false</ReferenceOutputAssembly>
-    </ProjectReference>
-  </ItemGroup>
-
-  <ItemGroup>
-    <PackageReference Update="System.ValueTuple" Version="4.4.0" />
-    <PackageReference Update="FSharp.Core" Version="4.7.0" />
-  </ItemGroup>
-
-  <Target Name="PrepareReferenceTests" Condition="'$(DesignTimeBuild)' != 'true'" BeforeTargets="CoreCompile">
-    <PropertyGroup>
-      <ExecutionTarget>$(MSBuildThisFileDirectory)..\TestTargets\Simulation\Example\bin\$(Configuration)\netcoreapp3.1\Example.dll</ExecutionTarget>
-      <LibraryTarget>$(MSBuildThisFileDirectory)..\TestTargets\Libraries\Library1\bin\$(Configuration)\netcoreapp3.1\Library1.dll</LibraryTarget>
-    </PropertyGroup>
-    <WriteLinesToFile File="$(OutputPath)ReferenceTargets.txt" Lines="$(ExecutionTarget); $(LibraryTarget)" Overwrite="true" />
-  </Target>
-
-</Project>+
+  <ItemGroup>
+    <PackageReference Include="Microsoft.NET.Test.Sdk" Version="16.3.0" />
+    <PackageReference Include="xunit" Version="2.4.1" />
+    <PackageReference Include="xunit.runner.visualstudio" Version="2.4.1">
+      <PrivateAssets>all</PrivateAssets>
+      <IncludeAssets>runtime; build; native; contentfiles; analyzers</IncludeAssets>
+    </PackageReference>
+    <DotNetCliToolReference Include="dotnet-xunit" Version="2.3.1" />
+  </ItemGroup>
+
+  <ItemGroup>
+    <ProjectReference Include="..\CommandLineTool\CommandLineTool.csproj" />
+    <ProjectReference Include="..\TestTargets\Simulation\Example\Example.csproj">
+      <ReferenceOutputAssembly>false</ReferenceOutputAssembly>
+    </ProjectReference>
+  </ItemGroup>
+
+  <ItemGroup>
+    <PackageReference Update="System.ValueTuple" Version="4.4.0" />
+    <PackageReference Update="FSharp.Core" Version="4.7.0" />
+  </ItemGroup>
+
+  <Target Name="PrepareReferenceTests" Condition="'$(DesignTimeBuild)' != 'true'" BeforeTargets="CoreCompile">
+    <PropertyGroup>
+      <ExecutionTarget>$(MSBuildThisFileDirectory)..\TestTargets\Simulation\Example\bin\$(Configuration)\netcoreapp3.1\Example.dll</ExecutionTarget>
+      <LibraryTarget>$(MSBuildThisFileDirectory)..\TestTargets\Libraries\Library1\bin\$(Configuration)\netcoreapp3.1\Library1.dll</LibraryTarget>
+    </PropertyGroup>
+    <WriteLinesToFile File="$(OutputPath)ReferenceTargets.txt" Lines="$(ExecutionTarget); $(LibraryTarget)" Overwrite="true" />
+  </Target>
+
+</Project>