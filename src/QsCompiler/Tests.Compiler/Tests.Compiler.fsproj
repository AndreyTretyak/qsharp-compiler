﻿<Project Sdk="Microsoft.NET.Sdk">
  <Import Project="..\..\Common\AssemblyCommon.props" />

  <PropertyGroup>
    <TargetFramework>netcoreapp3.0</TargetFramework>
    <IsPackable>false</IsPackable>
    <AssemblyName>Tests.Microsoft.Quantum.QsCompiler</AssemblyName>
    <OutputType>Library</OutputType>
  </PropertyGroup>

  <PropertyGroup Condition="'$(Configuration)|$(Platform)'=='Debug|AnyCPU'">
    <DefineConstants>TRACE;DEBUG</DefineConstants>
  </PropertyGroup>

  <ItemGroup>
    <EmbeddedResource Remove="TestFiles\**" />
  </ItemGroup>

  <ItemGroup>
    <Compile Include="TestUtils\TestUtils.fs" />
    <Compile Include="TestUtils\SetupVerificationTests.fs" />
    <Compile Include="TestUtils\Signatures.fs" />
    <None Include="TestCases\LinkingTests\Core.qs">
      <CopyToOutputDirectory>PreserveNewest</CopyToOutputDirectory>
    </None>
    <None Include="TestCases\LinkingTests\Generics.qs">
      <CopyToOutputDirectory>PreserveNewest</CopyToOutputDirectory>
    </None>
    <None Include="TestCases\LinkingTests\ValidEntryPoints.qs">
      <CopyToOutputDirectory>PreserveNewest</CopyToOutputDirectory>
    </None>
    <None Include="TestCases\LinkingTests\InvalidEntryPoints.qs">
      <CopyToOutputDirectory>PreserveNewest</CopyToOutputDirectory>
    </None>
    <None Include="TestCases\LinkingTests\EntryPointSpecializations.qs">
      <CopyToOutputDirectory>PreserveNewest</CopyToOutputDirectory>
    </None>
    <None Include="TestCases\LinkingTests\Monomorphization.qs">
      <CopyToOutputDirectory>PreserveNewest</CopyToOutputDirectory>
    </None>
    <None Include="TestCases\LinkingTests\IntrinsicResolution.qs">
      <CopyToOutputDirectory>PreserveNewest</CopyToOutputDirectory>
    </None>
    <None Include="TestCases\LinkingTests\ClassicalControl.qs">
      <CopyToOutputDirectory>PreserveNewest</CopyToOutputDirectory>
    </None>
    <None Include="TestCases\OptimizerTests\Arithmetic_output.txt">
      <CopyToOutputDirectory>PreserveNewest</CopyToOutputDirectory>
    </None>
    <None Include="TestCases\OptimizerTests\FunctionEval_output.txt">
      <CopyToOutputDirectory>PreserveNewest</CopyToOutputDirectory>
    </None>
    <None Include="TestCases\OptimizerTests\Inlining_output.txt">
      <CopyToOutputDirectory>PreserveNewest</CopyToOutputDirectory>
    </None>
    <None Include="TestCases\OptimizerTests\LoopUnrolling_output.txt">
      <CopyToOutputDirectory>PreserveNewest</CopyToOutputDirectory>
    </None>
    <None Include="TestCases\OptimizerTests\Miscellaneous_output.txt">
      <CopyToOutputDirectory>PreserveNewest</CopyToOutputDirectory>
    </None>
    <None Include="TestCases\OptimizerTests\NoOp_output.txt">
      <CopyToOutputDirectory>PreserveNewest</CopyToOutputDirectory>
    </None>
    <None Include="TestCases\OptimizerTests\PartialEval_output.txt">
      <CopyToOutputDirectory>PreserveNewest</CopyToOutputDirectory>
    </None>
    <None Include="TestCases\OptimizerTests\Reordering_output.txt">
      <CopyToOutputDirectory>PreserveNewest</CopyToOutputDirectory>
    </None>
    <None Include="TestCases\OptimizerTests\TypedParameters_output.txt">
      <CopyToOutputDirectory>PreserveNewest</CopyToOutputDirectory>
    </None>
    <None Include="TestCases\OptimizerTests\Arithmetic_input.qs">
      <CopyToOutputDirectory>PreserveNewest</CopyToOutputDirectory>
    </None>
    <None Include="TestCases\OptimizerTests\FunctionEval_input.qs">
      <CopyToOutputDirectory>PreserveNewest</CopyToOutputDirectory>
    </None>
    <None Include="TestCases\OptimizerTests\Inlining_input.qs">
      <CopyToOutputDirectory>PreserveNewest</CopyToOutputDirectory>
    </None>
    <None Include="TestCases\OptimizerTests\LoopUnrolling_input.qs">
      <CopyToOutputDirectory>PreserveNewest</CopyToOutputDirectory>
    </None>
    <None Include="TestCases\OptimizerTests\Miscellaneous_input.qs">
      <CopyToOutputDirectory>PreserveNewest</CopyToOutputDirectory>
    </None>
    <None Include="TestCases\OptimizerTests\NoOp_input.qs">
      <CopyToOutputDirectory>PreserveNewest</CopyToOutputDirectory>
    </None>
    <None Include="TestCases\OptimizerTests\PartialEval_input.qs">
      <CopyToOutputDirectory>PreserveNewest</CopyToOutputDirectory>
    </None>
    <None Include="TestCases\OptimizerTests\Reordering_input.qs">
      <CopyToOutputDirectory>PreserveNewest</CopyToOutputDirectory>
    </None>
    <None Include="TestCases\OptimizerTests\TypedParameters_input.qs">
      <CopyToOutputDirectory>PreserveNewest</CopyToOutputDirectory>
    </None>
    <None Include="TestCases\ExecutionTests\Packaging.qs" />
    <None Include="TestCases\ExecutionTests\LoggingBasedTests.qs">
      <CopyToOutputDirectory>PreserveNewest</CopyToOutputDirectory>
    </None>
    <None Include="TestCases\Transformation.qs">
      <CopyToOutputDirectory>PreserveNewest</CopyToOutputDirectory>
    </None>
    <None Include="TestCases\LocalVerification.qs">
      <CopyToOutputDirectory>PreserveNewest</CopyToOutputDirectory>
    </None>
    <None Include="TestCases\General.qs">
      <CopyToOutputDirectory>PreserveNewest</CopyToOutputDirectory>
    </None>
    <None Include="TestCases\Types.qs">
      <CopyToOutputDirectory>PreserveNewest</CopyToOutputDirectory>
    </None>
    <None Include="TestCases\GlobalVerification.qs">
      <CopyToOutputDirectory>PreserveNewest</CopyToOutputDirectory>
    </None>
    <None Include="TestCases\TypeChecking.qs">
      <CopyToOutputDirectory>PreserveNewest</CopyToOutputDirectory>
    </None>
    <None Include="TestCases\FunctorGeneration.qs">
      <CopyToOutputDirectory>PreserveNewest</CopyToOutputDirectory>
    </None>
    <Compile Include="..\..\Common\DelaySign.fs" Link="DelaySign.fs" />
    <Compile Include="TextTests.fs" />
    <Compile Include="SyntaxTests.fs" />
    <Compile Include="CompletionParsingTests.fs" />
    <Compile Include="GlobalVerificationTests.fs" />
    <Compile Include="LocalVerificationTests.fs" />
    <Compile Include="TypeCheckingTests.fs" />
    <Compile Include="AutoGenerationTests.fs" />
    <Compile Include="TransformationTests.fs" />
    <Compile Include="ExecutionTests.fs" />
    <Compile Include="LinkingTests.fs" />
<<<<<<< HEAD
    <Compile Include="ClasicalControlTests.fs" />
=======
    <Compile Include="ClassicalControlTests.fs" />
>>>>>>> b4f46654
    <Compile Include="RegexTests.fs" />
    <Compile Include="SerializationTests.fs" />
    <Compile Include="CommandLineTests.fs" />
    <Compile Include="SymbolManagementTests.fs" />
    <Compile Include="OptimizationTests.fs" />
  </ItemGroup>

  <ItemGroup>
    <PackageReference Include="Microsoft.NET.Test.Sdk" Version="16.3.0" />
    <PackageReference Include="xunit" Version="2.4.1" />
    <PackageReference Include="xunit.runner.visualstudio" Version="2.4.1">
      <PrivateAssets>all</PrivateAssets>
      <IncludeAssets>runtime; build; native; contentfiles; analyzers</IncludeAssets>
    </PackageReference>
    <DotNetCliToolReference Include="dotnet-xunit" Version="2.3.1" />
  </ItemGroup>

  <ItemGroup>
    <ProjectReference Include="..\CommandLineTool\CommandLineTool.csproj" />
    <ProjectReference Include="..\TestTargets\Simulation\Example\Example.csproj">
      <ReferenceOutputAssembly>false</ReferenceOutputAssembly>
    </ProjectReference>
  </ItemGroup>

  <ItemGroup>
    <PackageReference Update="System.ValueTuple" Version="4.4.0" />
    <PackageReference Update="FSharp.Core" Version="4.7.0" />    
  </ItemGroup>

  <Target Name="PrepareExecutionTests" Condition="'$(DesignTimeBuild)' != 'true'" BeforeTargets="CoreCompile">
    <PropertyGroup>
      <ExecutionTarget>"$(MSBuildThisFileDirectory)..\TestTargets\Simulation\Example\bin\$(Configuration)\netcoreapp3.0\Example.dll"</ExecutionTarget>
    </PropertyGroup>
    <WriteLinesToFile File="$(OutputPath)ExecutionTarget.txt" Lines="$(ExecutionTarget)" Overwrite="true" />
  </Target>

</Project><|MERGE_RESOLUTION|>--- conflicted
+++ resolved
@@ -41,8 +41,8 @@
     <None Include="TestCases\LinkingTests\IntrinsicResolution.qs">
       <CopyToOutputDirectory>PreserveNewest</CopyToOutputDirectory>
     </None>
-    <None Include="TestCases\LinkingTests\ClassicalControl.qs">
-      <CopyToOutputDirectory>PreserveNewest</CopyToOutputDirectory>
+    <None Include="TestCases\LinkingTests\ClassicalControl.qs">
+      <CopyToOutputDirectory>PreserveNewest</CopyToOutputDirectory>
     </None>
     <None Include="TestCases\OptimizerTests\Arithmetic_output.txt">
       <CopyToOutputDirectory>PreserveNewest</CopyToOutputDirectory>
@@ -134,11 +134,7 @@
     <Compile Include="TransformationTests.fs" />
     <Compile Include="ExecutionTests.fs" />
     <Compile Include="LinkingTests.fs" />
-<<<<<<< HEAD
-    <Compile Include="ClasicalControlTests.fs" />
-=======
     <Compile Include="ClassicalControlTests.fs" />
->>>>>>> b4f46654
     <Compile Include="RegexTests.fs" />
     <Compile Include="SerializationTests.fs" />
     <Compile Include="CommandLineTests.fs" />
