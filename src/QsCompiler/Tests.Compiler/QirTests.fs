﻿// Copyright (c) Microsoft Corporation. All rights reserved.
// Licensed under the MIT License.

module Microsoft.Quantum.QsCompiler.Testing.QirTests

open System.IO
open Microsoft.Quantum.QsCompiler.CommandLineCompiler
open Xunit
open System.Reflection
open System.Text.RegularExpressions

let private GUID =
    new Regex(@"[({]?[a-fA-F0-9]{8}[-]?([a-fA-F0-9]{4}[-]?){3}[a-fA-F0-9]{12}[})]?", RegexOptions.IgnoreCase)

let private testOne expected args =
    let result = Program.Main args
    Assert.Equal(expected, result)

let private clearOutput name =
    File.WriteAllText(name, "Test did not run to completion")

let private checkAltOutput name actualText =
    let expectedText = ("TestCases", "QirTests", name) |> Path.Combine |> File.ReadAllText
    Assert.Contains(expectedText, GUID.Replace(actualText, "__GUID__"))

let private qirMultiTest target name snippets =
    clearOutput (name + ".ll")

    [|
        "build"
        "-o"
        "outputFolder"
        "--proj"
        name
        "--build-exe"
        "--input"
        ("TestCases", "QirTests", name + ".qs") |> Path.Combine
        ("TestCases", "QirTests", "QirCore.qs") |> Path.Combine
        (if target
         then ("TestCases", "QirTests", "QirTarget.qs") |> Path.Combine
         else "")
        "--qir"
        Path.GetDirectoryName(Assembly.GetExecutingAssembly().Location)
        "--verbosity"
        "Diagnostic"
    |]
    |> testOne ReturnCode.Success

    let fullText = (name + ".ll") |> File.ReadAllText
    snippets |> List.map (fun s -> checkAltOutput (s + ".ll") fullText)

let private qirTest target name = qirMultiTest target name [ name ]


[<Fact>]
<<<<<<< HEAD
let ``QIR using`` () =
    qirMultiTest true "TestUsing" ["TestUsing1"; "TestUsing2"]

[<Fact>]
let ``QIR inlined call`` () =
    qirTest true "TestInline"

[<Fact>]
let ``QIR access counts`` () =
    qirTest false "TestAccessCounts"
    
[<Fact>]
let ``QIR array loop`` () =
    qirTest false "TestArrayLoop"

[<Fact>]
let ``QIR nested for loop`` () =
    qirTest false "TestForLoop"

[<Fact>]
let ``QIR caching of values`` () =
    qirTest true "TestCaching"

[<Fact>]
let ``QIR array update`` () =
    qirMultiTest false "TestArrayUpdate" ["TestArrayUpdate1"; "TestArrayUpdate2"; "TestArrayUpdate3"; "TestArrayUpdate4"; "TestArrayUpdate5"]
    
=======
let ``QIR using`` () = qirTest false "TestUsing"

[<Fact>]
let ``QIR array loop`` () = qirTest false "TestArrayLoop"

[<Fact>]
let ``QIR array update`` () = qirTest false "TestArrayUpdate"

>>>>>>> 1ffed2d4
[<Fact>]
let ``QIR tuple deconstructing`` () = qirTest false "TestDeconstruct"

[<Fact>]
let ``QIR UDT constructor`` () = qirTest false "TestUdt"

[<Fact>]
let ``QIR UDT construction`` () = qirTest false "TestUdtConstruction"

[<Fact>]
let ``QIR UDT accessor`` () = qirTest false "TestUdtAccessor"

[<Fact>]
<<<<<<< HEAD
let ``QIR UDT update`` () =
    qirMultiTest false "TestUdtUpdate" ["TestUdtUpdate1"; "TestUdtUpdate2"]

[<Fact>]
let ``QIR UDT argument`` () =
    qirTest false "TestUdtArgument"

[<Fact>]
let ``QIR callable values`` () =
    qirMultiTest false "TestLocalCallables" ["TestLocalCallables1"; "TestLocalCallables2"]
    
=======
let ``QIR UDT update`` () = qirTest false "TestUdtUpdate"

[<Fact>]
let ``QIR UDT argument`` () = qirTest false "TestUdtArgument"

>>>>>>> 1ffed2d4
[<Fact>]
let ``QIR operation argument`` () = qirTest true "TestOpArgument"

[<Fact>]
<<<<<<< HEAD
let ``QIR operation call`` () =
    qirMultiTest false "TestOpCall" ["TestOpCall1"; "TestOpCall2"]

[<Fact>]
let ``QIR while loop`` () =
    qirTest false "TestWhile"
    
=======
let ``QIR while loop`` () = qirTest false "TestWhile"

>>>>>>> 1ffed2d4
[<Fact>]
let ``QIR repeat loop`` () = qirTest true "TestRepeat"

[<Fact>]
let ``QIR integers`` () = qirTest false "TestIntegers"

[<Fact>]
let ``QIR doubles`` () = qirTest false "TestDoubles"

[<Fact>]
let ``QIR bools`` () = qirTest false "TestBools"

[<Fact>]
let ``QIR bigints`` () = qirTest false "TestBigInts"

[<Fact>]
let ``QIR controlled partial applications`` () =
    qirMultiTest true "TestControlled" [ "TestControlled1"; "TestControlled2"; "TestControlled3" ]

[<Fact>]
let ``QIR entry points`` () = qirTest false "TestEntryPoint"

[<Fact>]
let ``QIR partial applications`` () =
    qirMultiTest true "TestPartials" [ "TestPartials1"; "TestPartials2"; "TestPartials3"; "TestPartials4" ]

[<Fact>]
<<<<<<< HEAD
let ``QIR declarations`` () =
    qirMultiTest false "TestDeclarations" ["TestDeclarations1"; "TestDeclarations2"; "TestDeclarations3"; "TestDeclarations4"; "TestDeclarations5"; "TestDeclarations6"]

[<Fact>]
let ``QIR functors`` () =
    qirTest true "TestFunctors"

[<Fact>]
let ``QIR paulis`` () =
    qirTest false "TestPaulis"
=======
let ``QIR paulis`` () = qirTest false "TestPaulis"
>>>>>>> 1ffed2d4

[<Fact>]
let ``QIR results`` () = qirTest false "TestResults"

[<Fact>]
let ``QIR ranges`` () = qirTest false "TestRange"

[<Fact>]
let ``QIR strings`` () = qirTest false "TestStrings"

[<Fact>]
let ``QIR scoping`` () = qirTest false "TestScoping"

[<Fact>]
<<<<<<< HEAD
let ``QIR conditionals`` () =
    qirTest false "TestConditional"

[<Fact>]
let ``QIR expressions`` () =
    qirTest false "TestExpressions"
=======
let ``QIR expressions`` () = qirTest false "TestExpressions"
>>>>>>> 1ffed2d4
<|MERGE_RESOLUTION|>--- conflicted
+++ resolved
@@ -9,10 +9,9 @@
 open System.Reflection
 open System.Text.RegularExpressions
 
-let private GUID =
-    new Regex(@"[({]?[a-fA-F0-9]{8}[-]?([a-fA-F0-9]{4}[-]?){3}[a-fA-F0-9]{12}[})]?", RegexOptions.IgnoreCase)
+let private GUID = new Regex(@"[({]?[a-fA-F0-9]{8}[-]?([a-fA-F0-9]{4}[-]?){3}[a-fA-F0-9]{12}[})]?", RegexOptions.IgnoreCase)
 
-let private testOne expected args =
+let private testOne expected args = 
     let result = Program.Main args
     Assert.Equal(expected, result)
 
@@ -20,12 +19,11 @@
     File.WriteAllText(name, "Test did not run to completion")
 
 let private checkAltOutput name actualText =
-    let expectedText = ("TestCases", "QirTests", name) |> Path.Combine |> File.ReadAllText
+    let expectedText = ("TestCases","QirTests",name) |> Path.Combine |> File.ReadAllText
     Assert.Contains(expectedText, GUID.Replace(actualText, "__GUID__"))
 
 let private qirMultiTest target name snippets =
-    clearOutput (name + ".ll")
-
+    clearOutput (name+".ll")
     [|
         "build"
         "-o"
@@ -34,26 +32,23 @@
         name
         "--build-exe"
         "--input"
-        ("TestCases", "QirTests", name + ".qs") |> Path.Combine
-        ("TestCases", "QirTests", "QirCore.qs") |> Path.Combine
-        (if target
-         then ("TestCases", "QirTests", "QirTarget.qs") |> Path.Combine
-         else "")
+        ("TestCases","QirTests",name+".qs") |> Path.Combine
+        ("TestCases","QirTests","QirCore.qs") |> Path.Combine
+        (if target then ("TestCases","QirTests","QirTarget.qs") |> Path.Combine else "")
         "--qir"
         Path.GetDirectoryName(Assembly.GetExecutingAssembly().Location)
-        "--verbosity"
+        "--verbosity" 
         "Diagnostic"
     |]
     |> testOne ReturnCode.Success
+    let fullText = (name+".ll") |> File.ReadAllText
+    snippets |> List.map (fun s -> checkAltOutput (s+".ll") fullText)
 
-    let fullText = (name + ".ll") |> File.ReadAllText
-    snippets |> List.map (fun s -> checkAltOutput (s + ".ll") fullText)
-
-let private qirTest target name = qirMultiTest target name [ name ]
+let private qirTest target name =
+    qirMultiTest target name [name]
 
 
 [<Fact>]
-<<<<<<< HEAD
 let ``QIR using`` () =
     qirMultiTest true "TestUsing" ["TestUsing1"; "TestUsing2"]
 
@@ -81,30 +76,23 @@
 let ``QIR array update`` () =
     qirMultiTest false "TestArrayUpdate" ["TestArrayUpdate1"; "TestArrayUpdate2"; "TestArrayUpdate3"; "TestArrayUpdate4"; "TestArrayUpdate5"]
     
-=======
-let ``QIR using`` () = qirTest false "TestUsing"
-
 [<Fact>]
-let ``QIR array loop`` () = qirTest false "TestArrayLoop"
-
+let ``QIR tuple deconstructing`` () =
+    qirTest false "TestDeconstruct"
+    
 [<Fact>]
-let ``QIR array update`` () = qirTest false "TestArrayUpdate"
-
->>>>>>> 1ffed2d4
+let ``QIR UDT constructor`` () =
+    qirTest false "TestUdt"
+    
 [<Fact>]
-let ``QIR tuple deconstructing`` () = qirTest false "TestDeconstruct"
-
+let ``QIR UDT construction`` () =
+    qirTest false "TestUdtConstruction"
+    
 [<Fact>]
-let ``QIR UDT constructor`` () = qirTest false "TestUdt"
-
+let ``QIR UDT accessor`` () =
+    qirTest false "TestUdtAccessor"
+   
 [<Fact>]
-let ``QIR UDT construction`` () = qirTest false "TestUdtConstruction"
-
-[<Fact>]
-let ``QIR UDT accessor`` () = qirTest false "TestUdtAccessor"
-
-[<Fact>]
-<<<<<<< HEAD
 let ``QIR UDT update`` () =
     qirMultiTest false "TestUdtUpdate" ["TestUdtUpdate1"; "TestUdtUpdate2"]
 
@@ -116,18 +104,11 @@
 let ``QIR callable values`` () =
     qirMultiTest false "TestLocalCallables" ["TestLocalCallables1"; "TestLocalCallables2"]
     
-=======
-let ``QIR UDT update`` () = qirTest false "TestUdtUpdate"
+[<Fact>]
+let ``QIR operation argument`` () =
+    qirTest true "TestOpArgument"
 
 [<Fact>]
-let ``QIR UDT argument`` () = qirTest false "TestUdtArgument"
-
->>>>>>> 1ffed2d4
-[<Fact>]
-let ``QIR operation argument`` () = qirTest true "TestOpArgument"
-
-[<Fact>]
-<<<<<<< HEAD
 let ``QIR operation call`` () =
     qirMultiTest false "TestOpCall" ["TestOpCall1"; "TestOpCall2"]
 
@@ -135,38 +116,39 @@
 let ``QIR while loop`` () =
     qirTest false "TestWhile"
     
-=======
-let ``QIR while loop`` () = qirTest false "TestWhile"
-
->>>>>>> 1ffed2d4
 [<Fact>]
-let ``QIR repeat loop`` () = qirTest true "TestRepeat"
+let ``QIR repeat loop`` () =
+    qirTest true "TestRepeat"
+    
+[<Fact>]
+let ``QIR integers`` () =
+    qirTest false "TestIntegers"
 
 [<Fact>]
-let ``QIR integers`` () = qirTest false "TestIntegers"
+let ``QIR doubles`` () =
+    qirTest false "TestDoubles"
 
 [<Fact>]
-let ``QIR doubles`` () = qirTest false "TestDoubles"
+let ``QIR bools`` () =
+    qirTest false "TestBools"
 
 [<Fact>]
-let ``QIR bools`` () = qirTest false "TestBools"
-
-[<Fact>]
-let ``QIR bigints`` () = qirTest false "TestBigInts"
+let ``QIR bigints`` () =
+    qirTest false "TestBigInts"
 
 [<Fact>]
 let ``QIR controlled partial applications`` () =
-    qirMultiTest true "TestControlled" [ "TestControlled1"; "TestControlled2"; "TestControlled3" ]
+    qirMultiTest true "TestControlled" ["TestControlled1"; "TestControlled2"; "TestControlled3"]
 
 [<Fact>]
-let ``QIR entry points`` () = qirTest false "TestEntryPoint"
+let ``QIR entry points`` () =
+    qirTest false "TestEntryPoint"
 
 [<Fact>]
 let ``QIR partial applications`` () =
-    qirMultiTest true "TestPartials" [ "TestPartials1"; "TestPartials2"; "TestPartials3"; "TestPartials4" ]
+    qirMultiTest true "TestPartials" ["TestPartials1"; "TestPartials2"; "TestPartials3"; "TestPartials4"]
 
 [<Fact>]
-<<<<<<< HEAD
 let ``QIR declarations`` () =
     qirMultiTest false "TestDeclarations" ["TestDeclarations1"; "TestDeclarations2"; "TestDeclarations3"; "TestDeclarations4"; "TestDeclarations5"; "TestDeclarations6"]
 
@@ -177,30 +159,27 @@
 [<Fact>]
 let ``QIR paulis`` () =
     qirTest false "TestPaulis"
-=======
-let ``QIR paulis`` () = qirTest false "TestPaulis"
->>>>>>> 1ffed2d4
 
 [<Fact>]
-let ``QIR results`` () = qirTest false "TestResults"
+let ``QIR results`` () =
+    qirTest false "TestResults"
 
 [<Fact>]
-let ``QIR ranges`` () = qirTest false "TestRange"
+let ``QIR ranges`` () =
+    qirTest false "TestRange"
 
 [<Fact>]
-let ``QIR strings`` () = qirTest false "TestStrings"
+let ``QIR strings`` () =
+    qirTest false "TestStrings"
 
 [<Fact>]
-let ``QIR scoping`` () = qirTest false "TestScoping"
+let ``QIR scoping`` () =
+    qirTest false "TestScoping"
 
 [<Fact>]
-<<<<<<< HEAD
 let ``QIR conditionals`` () =
     qirTest false "TestConditional"
 
 [<Fact>]
 let ``QIR expressions`` () =
-    qirTest false "TestExpressions"
-=======
-let ``QIR expressions`` () = qirTest false "TestExpressions"
->>>>>>> 1ffed2d4
+    qirTest false "TestExpressions"