--- conflicted
+++ resolved
@@ -195,12 +195,8 @@
             /// Constructor for the ResolveGenericsSyntax class. Its transform function replaces global callables in the namespace.
             /// </summary>
             /// <param name="namespaceCallables">Maps namespace names to an enumerable of all global callables in that namespace.</param>
-<<<<<<< HEAD
-            private ResolveGenerics(ImmutableDictionary<NonNullable<string>, IEnumerable<QsCallable>> namespaceCallables) : base(new TransformationState(namespaceCallables))
-=======
             private ResolveGenerics(ILookup<NonNullable<string>, QsCallable> namespaceCallables, ImmutableHashSet<QsQualifiedName> intrinsicCallableSet)
                 : base(new TransformationState(namespaceCallables, intrinsicCallableSet))
->>>>>>> 9c06f92d
             {
                 this.Namespaces = new NamespaceTransformation(this);
                 this.Statements = new StatementTransformation<TransformationState>(this, TransformationOptions.Disabled);
@@ -341,12 +337,8 @@
                 }
             }
 
-<<<<<<< HEAD
-            private ReplaceTypeParamCalls(GetConcreteIdentifierFunc getConcreteIdentifier) : base(new TransformationState(getConcreteIdentifier))
-=======
             private ReplaceTypeParamCalls(GetConcreteIdentifierFunc getConcreteIdentifier, ImmutableHashSet<QsQualifiedName> intrinsicCallableSet)
                 : base(new TransformationState(getConcreteIdentifier, intrinsicCallableSet))
->>>>>>> 9c06f92d
             {
                 this.Expressions = new ExpressionTransformation(this);
                 this.ExpressionKinds = new ExpressionKindTransformation(this);
