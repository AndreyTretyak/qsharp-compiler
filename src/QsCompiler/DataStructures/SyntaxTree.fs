﻿// Copyright (c) Microsoft Corporation. All rights reserved.
// Licensed under the MIT License.

namespace Microsoft.Quantum.QsCompiler.SyntaxTree

open System
open System.Collections.Immutable
open System.Linq
open Microsoft.Quantum.QsCompiler.DataTypes
open Microsoft.Quantum.QsCompiler.SyntaxTokens


// IMPORTANT: if the data structures in this file are changed to classes,
// there are a bunch of places in the code that will break because they rely on structural equality!


type QsBindingKind =
/// indicates a binding to one or more immutable variables - i.e. the value of the variable cannot be modified or re-bound
| ImmutableBinding
/// indicates a binding to one or more mutable variables - i.e. the value of the variables can be modified later on
/// -> note that mutable bindings in Q# do *not* behave in exactly the way a reference binding would
| MutableBinding


type QsSpecializationKind =
/// indicates the specialization of a declared callable that is executed when the callable is called without any applied functors
| QsBody
/// indicates the specialization of a declared operation that is executed when the callable is called after applying an odd number of Adjoint functors
| QsAdjoint
/// indicates the specialization of a declared operation that is executed when the callable is called after applying one or more Controlled functors
| QsControlled
/// indicates the specialization of a declared operation that is executed when the callable is called after applying an odd number of Adjoint functors and one ore more Controlled functors
| QsControlledAdjoint


type QsCallableKind =
/// Indicates a Q# callable whose effect(s) may be non-deterministic -
/// in particular, any modifications of the quantum state or any probabilistic side effects are only possible within operations.
| Operation
/// Indicates a Q# callable whose effect(s) are fully deterministic -
/// in particular, the callable is guaranteed to have the same effects whenever called with the same arguments.
/// -> Any modifications of the quantum state or any probabilistic side effects are only possible within operations.
| Function
/// Indicates the type constructor for a user defined Q# type.
| TypeConstructor


/// Note: Q# binding scopes are specific to qubit management and hence only valid within Q# operations.
type QsQubitScopeKind =
/// Indicates a Q# allocation scope -
/// i.e. a using directive indicating which (clean) qubits are to be allocated,
/// followed by a statement block during which the initialized qubits are available,
/// before being released again (in a clean state) at the end of the scope.
| Allocate
/// Indicates a Q# scope during which external qubits are to be borrowed -
/// i.e. a borrow directive indicating which (dirty) qubits are to be borrowed,
/// followed by a statement block during which the borrowed qubits are available.
/// At the end of the scope the bound variables go out of scope and the qubits are "returned".
/// The returned qubits are expected to be in the same state they were in when borrowed.
| Borrow


/// used to represent a qualified name within Q# - i.e. a namespace name followed by a symbol name
type QsQualifiedName = {
    /// the name of the namespace in which a namespace element is declared
    Namespace : NonNullable<string>
    /// the declared name of the namespace element
    Name : NonNullable<string>
}


type SymbolTuple =
/// indicates in invalid variable name
| InvalidItem
/// indicates a valid Q# variable name
| VariableName of NonNullable<string>
/// indicates a tuple of Q# variable names or (nested) tuples of variable names
| VariableNameTuple of ImmutableArray<SymbolTuple>
/// indicates a place holder for a Q# variable that won't be used after the symbol tuple is bound to a value
| DiscardedItem
    with interface ITuple


/// use to represent all forms of Q# bindings
type QsBinding<'T> = {
    /// the kind of the binding (binding to mutable or immutable variables)
    Kind : QsBindingKind
    /// the variables to which the right hand side (Rhs) of the binding is bound given as symbol tuple
    Lhs : SymbolTuple
    /// the value which is bound to the variables on the left hand side (Lhs) of the binding
    Rhs : 'T
}


type Identifier =
/// an identifier referring to a locally declared variable visible on the current scope
| LocalVariable of NonNullable<string>
/// in identifier referring to a globally declared callable -> note that type names are *not* represented as identifiers
| GlobalCallable of QsQualifiedName
/// an identifier of unknown origin - i.e. the identifier could not be associated with any globally declared callable or local variable
| InvalidIdentifier


/// used to represent position information for declared variables
/// relative to the position of a chosen root-node (e.g. the specialization declaration)
type QsLocation = {
    /// position offset (line and character) for Range relative to the chosen root node
    Offset : int * int
    /// range relative to Offset
    Range : QsPositionInfo * QsPositionInfo
}


/// used to represent the use of a type parameter within a fully resolved Q# type
type QsTypeParameter = {
// TODO: origin needs adapting if we ever allow to declare type parameters on specializations

    /// the qualified name of the callable the type parameter belongs to
    Origin : QsQualifiedName
    /// the name of the type parameter
    TypeName : NonNullable<string>
    /// the range at which the type parameter occurs relative to the statement (or partial statement) root
    /// -> is Null for auto-generated type information, i.e. in particular for inferred type information
    Range : QsRangeInfo
}


/// used to represent the use of a user defined type within a fully resolved Q# type
type UserDefinedType = {
    /// the name of the namespace in which the type is declared
    Namespace : NonNullable<string>
    /// the name of the declared type
    Name : NonNullable<string>
    /// the range at which the type occurs relative to the statement (or partial statement) root
    /// -> is Null for auto-generated type information, i.e. in particular for inferred type information
    Range : QsRangeInfo
}


/// Fully resolved operation characteristics used to describe the properties of a Q# callable.
/// A resolved characteristic expression by construction never contains an empty or invalid set as inner expressions,
/// and necessarily contains the property "Adjointable" if it contains the property "SelfAdjoint".
type ResolvedCharacteristics = private {
    // the private constructor enforces the guarantees given for any instance of ResolvedCharacteristics
    // -> the static member New replaces the record constructor
    _Characteristics : CharacteristicsKind<ResolvedCharacteristics>
}
    with
    static member Empty = EmptySet |> ResolvedCharacteristics.New
    member this.AreInvalid = this._Characteristics |> function | InvalidSetExpr -> true | _ -> false

    /// Contains the fully resolved characteristics used to describe the properties of a Q# callable.
    /// By construction never contains an empty or invalid set as inner expressions,
    /// and necessarily contains the property "Adjointable" if it contains the property "SelfAdjoint".
    member this.Expression = this._Characteristics

    /// Extracts all properties of a callable with the given characteristics using the given function to access the characteristics kind.
    /// Returns the extracted properties as Some if the extraction succeeds.
    /// Returns None if the properties cannot be determined either because the characteristics expression contains unresolved parameters or the expression is invalid.
    static member internal ExtractProperties (getKind : _ -> CharacteristicsKind<_>) =
        let rec yieldProperties ex =
            match getKind ex with
            | EmptySet                  -> Seq.empty |> Some
            | SimpleSet property        -> seq {yield property} |> Some
            | Union (s1, s2)            -> Option.map2 (fun (x : _ seq) y -> x.Concat y) (s1 |> yieldProperties) (s2 |> yieldProperties)
            | Intersection (s1, s2)     -> Option.map2 (fun (x : _ seq) y -> x.Intersect y) (s1 |> yieldProperties) (s2 |> yieldProperties)
            | InvalidSetExpr            -> None
        yieldProperties

    /// Returns a new characteristics expression that is the union of all properties, if the properties of the given characteristics can be determined.
    /// Returns the given characteristics expression unchanged otherwise.
    static member private Simplify (ex : ResolvedCharacteristics) =
        let uniqueProps =
            ex |> ResolvedCharacteristics.ExtractProperties (fun a -> a._Characteristics)
            |> Option.map (Seq.distinct >> Seq.toList)
        // it is fine (and necessary) to directly reassemble the unions,
        // since all property dependencies will already be satisfied (having been extracted from a ResolvedCharacteristics)
        let rec addProperties (current : ResolvedCharacteristics) = function
            | head :: tail -> tail |> addProperties {_Characteristics = Union (current, {_Characteristics = SimpleSet head})}
            | _ -> current
        match uniqueProps with
        | Some (head :: tail) -> tail |> addProperties {_Characteristics = SimpleSet head}
        | _ -> ex

    /// Builds a ResolvedCharacteristics based on a compatible characteristics kind, and replaces the (inaccessible) record constructor.
    /// Returns an invalid expression if the properties for the built characteristics cannot be determined even after all parameters are known.
    /// Incorporates all empty sets such that they do not ever occur as part of an encompassing expression.
    static member New kind =
        let isEmpty   (ex : ResolvedCharacteristics) = ex._Characteristics |> function | EmptySet -> true       | _ -> false
        match kind with
        | EmptySet                                                  -> {_Characteristics = EmptySet}
        | SimpleSet property                                        -> {_Characteristics = SimpleSet property}
        | Union (s1, s2)        when s1 |> isEmpty                  -> s2
        | Union (s1, s2)        when s2 |> isEmpty                  -> s1
        | Union (s1, s2)        when s1.AreInvalid || s2.AreInvalid -> {_Characteristics = InvalidSetExpr}
        | Union (s1, s2)                                            -> {_Characteristics = Union (s1, s2)} |> ResolvedCharacteristics.Simplify
        | Intersection (s1, s2) when s1 |> isEmpty || s2 |> isEmpty -> {_Characteristics = EmptySet}
        | Intersection (s1, s2) when s1.AreInvalid || s2.AreInvalid -> {_Characteristics = InvalidSetExpr}
        | Intersection (s1, s2)                                     -> {_Characteristics = Intersection(s1, s2)} |> ResolvedCharacteristics.Simplify
        | InvalidSetExpr                                            -> {_Characteristics = InvalidSetExpr}

    /// Given the resolved characteristics of a set of specializations,
    /// determines and returns the minimal characteristics of any one of the specializations.
    /// Throws an ArgumentException if the given list is empty.
    static member internal Common (characteristics : ResolvedCharacteristics list) =
        let rec common current = function
            | [] -> current
            | head :: tail ->
                // todo: if we support parameterizing over characteristics, we need to replace them in head by their worst-case value
                tail |> common {_Characteristics = Intersection (current, head)}
        if characteristics |> List.exists (fun a -> a._Characteristics = EmptySet) then {_Characteristics = EmptySet}
        elif characteristics |> List.exists (fun a -> a.AreInvalid) then {_Characteristics = InvalidSetExpr}
        else characteristics |> function
            | [] -> ArgumentException "cannot determine common information for an empty sequence" |> raise
            | head :: tail -> common head tail |> ResolvedCharacteristics.Simplify

    /// Builds a ResolvedCharacteristics that represents the given transformation properties.
    static member FromProperties props =
        let addProperty prop a = {_Characteristics = Union (a, SimpleSet prop |> ResolvedCharacteristics.New)}
        let rec addProperties (current : ResolvedCharacteristics) = function
            | head :: tail -> addProperties (current |> addProperty head) tail
            | _ -> current
        match props |> Seq.distinct |> Seq.toList with
        | [] -> EmptySet |> ResolvedCharacteristics.New
        | head :: tail -> tail |> addProperties (SimpleSet head |> ResolvedCharacteristics.New)

    /// Determines which properties are supported by a callable with the given characteristics and returns them.
    /// Throws an InvalidOperationException if the properties cannot be determined
    /// either because the characteristics expression contains unresolved parameters or is invalid.
    member internal this.GetProperties() =
        ResolvedCharacteristics.ExtractProperties (fun ex -> ex._Characteristics) this |> function
        | Some props -> props.ToImmutableHashSet()
        | None -> InvalidOperationException "properties cannot be determined" |> raise

    /// Determines which functors are supported by a callable with the given characteristics and returns them as a Value.
    /// Returns Null if the supported functors cannot be determined either because the characteristics expression contains unresolved parameters or is invalid.
    member this.SupportedFunctors =
        let getFunctor = function | Adjointable -> Some Adjoint | Controllable -> Some Controlled
        ResolvedCharacteristics.ExtractProperties (fun ex -> ex._Characteristics) this |> function
        | Some props -> (props |> Seq.choose getFunctor).ToImmutableHashSet() |> Value
        | None -> Null


/// Different targets provide different levels of Q# support. Some targets can execute any Q# code,
/// while others are very limited in the Q# constructs that they can process.
type CapabilityLevel =
| Minimal = 1
| Basic = 2
| Medium = 3
| Advanced = 4
| Full = 5
| Unset = -1


/// used to represent information on Q# operations and expressions thereof generated and/or tracked during compilation
type InferredCallableInformation = {
    /// indicates whether the callable is a self-adjoint operation
    IsSelfAdjoint : bool
    /// indicates whether the callable is intrinsic, i.e. implemented by the target machine
    IsIntrinsic : bool
    /// contains the minimum target capability level required to execute this specialization's code, not including anything it calls
    RequiredCapabilityLevel : CapabilityLevel
}
    with
<<<<<<< HEAD
    static member NoInformation = {IsSelfAdjoint = false; IsIntrinsic = false; RequiredCapabilityLevel = CapabilityLevel.Unset}
=======
    static member NoInformation = {IsSelfAdjoint = false; IsIntrinsic = false;}
>>>>>>> 202d58c7

    /// Determines the information that was inferred for all given items.
    static member Common (infos : InferredCallableInformation seq) =
        let allAreIntrinsic = infos |> Seq.map (fun info -> info.IsIntrinsic) |> Seq.contains false |> not
        let allAreSelfAdjoint = infos |> Seq.map (fun info -> info.IsSelfAdjoint) |> Seq.contains false |> not
<<<<<<< HEAD
        let requiredLevel = infos |> Seq.map (fun info -> info.RequiredCapabilityLevel) |> Seq.max
        {IsIntrinsic = allAreIntrinsic; IsSelfAdjoint = allAreSelfAdjoint; RequiredCapabilityLevel = requiredLevel}
=======
        {IsIntrinsic = allAreIntrinsic; IsSelfAdjoint = allAreSelfAdjoint;}
>>>>>>> 202d58c7


/// Contains information associated with a fully resolved operation type.
/// That information includes on one hand information embedded into the type system that is provided by the user,
/// and on the other hand information that is inferred by the compiler and is not exposed to or available to the user.
type CallableInformation = {
    /// describes operation properties explicitly specified in the code via set expressions
    Characteristics : ResolvedCharacteristics
    /// contains inferred information on Q# operation types generated during compilation
    InferredInformation : InferredCallableInformation
}
    with
    static member NoInformation = {Characteristics = ResolvedCharacteristics.Empty; InferredInformation = InferredCallableInformation.NoInformation}
    static member Invalid = {Characteristics = InvalidSetExpr |> ResolvedCharacteristics.New; InferredInformation = InferredCallableInformation.NoInformation}

    /// Given a sequence of CallableInformation items,
    /// determines the common characteristics as well as the information that was inferred for all given items.
    /// Any positive property (either from characteristics, or from inferred information) in the returned CallableInformation holds true for any one of the given items.
    /// Throws an ArgumentException if the given sequence is empty.
    static member Common (infos : CallableInformation seq) =
        let commonCharacteristics = infos |> Seq.map (fun info -> info.Characteristics) |> Seq.toList |> ResolvedCharacteristics.Common
        let inferredForAll = infos |> Seq.map (fun info -> info.InferredInformation) |> InferredCallableInformation.Common
        {Characteristics = commonCharacteristics; InferredInformation = inferredForAll}


/// Fully resolved Q# type.
/// A Q# resolved type by construction never contains any arity-0 or arity-1 tuple types.
/// User defined types are represented as UserDefinedTypes.
/// Type parameters are represented as QsTypeParameters containing their origin and name.
type ResolvedType = private {
    // the private constructor enforces that the guarantees given for any instance of ResolvedType
    // -> the static member New replaces the record constructor
    _TypeKind : QsTypeKind<ResolvedType, UserDefinedType, QsTypeParameter, CallableInformation>
}
    with
    interface ITuple

    /// Contains the fully resolved Q# type,
    /// where type parameters are represented as QsTypeParameters containing their origin (the namespace and the callable they belong to) and their name,
    /// and user defined types are resolved to their fully qualified name.
    /// By construction never contains any arity-0 or arity-1 tuple types.
    member this.Resolution = this._TypeKind

    /// Builds a ResolvedType based on a compatible Q# type kind, and replaces the (inaccessible) record constructor.
    /// Replaces an arity-1 tuple by its item type.
    /// Throws an ArgumentException if the given type kind is an empty tuple.
    static member New kind = ResolvedType.New (false, kind)
    static member internal New (keepRangeInfo, kind : QsTypeKind<ResolvedType, UserDefinedType, QsTypeParameter, CallableInformation>) =
        match kind with
        | QsTypeKind.TupleType ts        when ts.Length = 0     -> ArgumentException "tuple type requires at least one item" |> raise
        | QsTypeKind.TupleType ts        when ts.Length = 1     -> ts.[0]
        | QsTypeKind.UserDefinedType udt when not keepRangeInfo -> {_TypeKind = UserDefinedType {udt with Range = Null}}
        | QsTypeKind.TypeParameter tp    when not keepRangeInfo -> {_TypeKind = TypeParameter {tp with Range = Null}}
        | _                                                     -> {_TypeKind = kind}

    /// Given a map that for a type parameter returns the corresponding resolved type it is supposed to be replaced with,
    /// replaces the type parameters in the given type with their resolutions.
    static member ResolveTypeParameters (resolutions : ImmutableDictionary<_,_>) (t : ResolvedType) =
        let inner = ResolvedType.ResolveTypeParameters resolutions
        if resolutions.IsEmpty then t
        else t.Resolution |> function
            | QsTypeKind.TypeParameter tp -> resolutions.TryGetValue ((tp.Origin, tp.TypeName)) |> function | true, res -> res | false, _ -> t
            | QsTypeKind.TupleType ts -> ts |> Seq.map inner |> fun x -> x.ToImmutableArray() |> TupleType |> ResolvedType.New
            | QsTypeKind.ArrayType b -> inner b |> ArrayType |> ResolvedType.New
            | QsTypeKind.Function (it, ot) -> (inner it, inner ot) |> QsTypeKind.Function |> ResolvedType.New
            | QsTypeKind.Operation ((it, ot), fList) -> ((inner it, inner ot), fList) |> QsTypeKind.Operation |> ResolvedType.New
            | _ -> t


/// used to represent information on typed expressions generated and/or tracked during compilation
type InferredExpressionInformation = {
    /// whether or not the value of this expression can be modified (true if it can)
    IsMutable : bool
    /// indicates whether the annotated expression directly or indirectly depends on an operation call within the surrounding implementation block
    /// -> it will be set to false for variables declared within the argument tuple
    /// -> using and borrowing are *not* considered to implicitly invoke a call to an operation, and are thus *not* considered to have a quantum dependency.
    HasLocalQuantumDependency : bool
}


/// Fully resolved Q# expression
/// containing the content (kind) of the expression as well as its (fully resolved) type before and after application of type arguments.
type TypedExpression = {
    /// the content (kind) of the expression
    Expression : QsExpressionKind<TypedExpression, Identifier, ResolvedType>
    /// contains all type arguments implicitly or explicitly determined by the expression, 
    /// i.e. the origin, name and concrete type of all type parameters whose type can either be inferred based on the expression, 
    /// or who have explicitly been resolved by provided type arguments
    TypeArguments : ImmutableArray<QsQualifiedName * NonNullable<string> * ResolvedType>
    /// the type of the expression after applying the type arguments
    ResolvedType : ResolvedType
    /// contains information generated and/or tracked by the compiler
    InferredInformation : InferredExpressionInformation
    /// the range at which the expression occurs relative to the statement (or partial statement) root
    /// -> is Null for invalid and auto-generated expressions
    Range : QsRangeInfo
}
    with
    interface ITuple

    /// Contains a dictionary mapping the origin and name of all type parameters whose type can either be inferred based on the expression,
    /// or who have explicitly been resolved by provided type arguments to their concrete type within this expression
    member this.TypeParameterResolutions = 
        this.TypeArguments.ToImmutableDictionary((fun (origin, name, _) -> origin, name), (fun (_,_,t) -> t))



/// Fully resolved Q# initializer expression.
/// Initializer expressions are used (only) within Q# binding scopes, and trigger the allocation or borrowing of qubits on the target machine.
type ResolvedInitializer = private {
    // the private constructor enforces that the guarantees given for any instance of ResolvedInitializer
    // -> the static member New replaces the record constructor
    _InitializerKind : QsInitializerKind<ResolvedInitializer, TypedExpression>
    _ResolvedType : ResolvedType
}
    with
    interface ITuple

    /// Contains the fully resolved Q# initializer.
    /// By construction never contains any arity-0 or arity-1 tuple types.
    member this.Resolution = this._InitializerKind

    /// the fully resolved Q# type of the initializer.
    member this.Type = this._ResolvedType

    /// Builds a ResolvedInitializer based on a compatible Q# initializer kind, and replaces the (inaccessible) record constructor.
    /// Replaces an arity-1 tuple by its item type.
    /// Throws an ArgumentException if the given type kind is an empty tuple.
    static member New (kind : QsInitializerKind<ResolvedInitializer, TypedExpression>) =
        let qArrayT = Qubit |> ResolvedType.New |> ArrayType |> ResolvedType.New
        let buildTupleType is = TupleType ((is |> Seq.map (fun x -> x._ResolvedType)).ToImmutableArray()) |> ResolvedType.New
        match kind with
        | QsInitializerKind.QubitTupleAllocation is when is.Length = 0 -> ArgumentException "tuple initializer requires at least one item" |> raise
        | QsInitializerKind.QubitTupleAllocation is when is.Length = 1 -> is.[0]
        | QsInitializerKind.QubitTupleAllocation is                    -> {_InitializerKind = kind; _ResolvedType = buildTupleType is}
        | QsInitializerKind.QubitRegisterAllocation _                  -> {_InitializerKind = kind; _ResolvedType = qArrayT}
        | QsInitializerKind.SingleQubitAllocation                      -> {_InitializerKind = kind; _ResolvedType = Qubit |> ResolvedType.New}
        | QsInitializerKind.InvalidInitializer                         -> {_InitializerKind = kind; _ResolvedType = InvalidType |> ResolvedType.New}


type LocalVariableDeclaration<'Name> = {
    /// the name of the declared variable
    VariableName : 'Name
    /// the fully resolved type of the declared variable
    Type : ResolvedType
    /// contains information generated and/or tracked by the compiler
    /// -> in particular, contains the information about whether or not the symbol may be re-bound
    InferredInformation : InferredExpressionInformation
    /// Denotes the position where the variable is declared
    /// relative to the position of the specialization declaration within which the variable is declared.
    /// If the Position is Null, then the variable is not declared within a specialization (but belongs to a callable or type declaration).
    Position : QsNullable<int*int>
    /// Denotes the range of the variable name relative to the position of the variable declaration.
    Range : QsPositionInfo * QsPositionInfo
}


/// used to attach information about which symbols are declared to each scope and statement
type LocalDeclarations = { // keeping things here as arrays for resource reasons
    /// contains all declared variables
    Variables : ImmutableArray<LocalVariableDeclaration<NonNullable<string>>>
}
    with
    member this.IsEmpty = this.Variables.Length = 0
    static member Empty = {Variables = ImmutableArray.Empty}


type QsValueUpdate = {
    /// the Q# object whose value is to be set to the right hand side (Rhs) of the update
    Lhs : TypedExpression
    /// the Q# expression which is to be assigned to the left hand side (Lhs) of the update
    Rhs : TypedExpression
}


type QsComments = {
    /// comments that occur before the statement in the code
    OpeningComments : ImmutableArray<string>
    /// comments that occur on (before or on the same line after) the ending of a block statement
    ClosingComments : ImmutableArray<string>
}
    with
    static member Empty =
        { OpeningComments = ImmutableArray.Empty; ClosingComments = ImmutableArray.Empty }


type QsScope = {
    /// the Q# statements contained in the scope
    Statements : ImmutableArray<QsStatement>
    /// contains all symbols visible at the beginning of this scope - i.e. all symbols declared up to this point in all parent scopes
    KnownSymbols : LocalDeclarations
}


/// Used instead of QsScope to represent a statement block within a statement that (potentially) contains more than one such block.
/// This is the case e.g. for in if-statement which may contain several conditional blocks, or a repeat-until-success-statement, or a conjugation.
and QsPositionedBlock = {
    /// the Q# statement block to execute (only) if the associated condition evaluates to true
    /// -> note that the block is treated as a separate scope, i.e. variables declared within the block won't be visible after the end of the block
    Body : QsScope
    /// Handle for saving the location information for the conditional block.
    /// The position offset denotes the position relative to the beginning of the specialization declaration,
    /// and the range denotes the range of the block header.
    /// The location is Null for auto-generated statements.
    Location : QsNullable<QsLocation>
    /// contains comments in the code associated with the condition
    Comments : QsComments
}


/// used to represent both a potential match statement as well as an if-statement
and QsConditionalStatement = {
    /// Contains a sequence of conditional blocks (a conditional and the corresponding block).
    /// A block is only executed if its condition is Null or the condition content evaluates to true,
    /// and if no preceding block has already been executed.
    ConditionalBlocks : ImmutableArray<TypedExpression * QsPositionedBlock>
    /// Statement block to be executed if none of the conditions for the conditional blocks evaluates to true.
    /// Note that comments associated with the default case are attached to the conditional statement.
    Default : QsNullable<QsPositionedBlock>
}


and QsForStatement = {
    /// represents the symbol tuple into which the loop item is deconstructed in each iteration, and its fully resolved type
    /// -> this binding is always immutable
    LoopItem :  SymbolTuple * ResolvedType
    /// the iterable expression over which the loop iterates
    IterationValues : TypedExpression
    /// the statement block that is executed for each iteration item
    Body : QsScope
}


and QsWhileStatement = {
    /// If the condition evaluates to true, the body of the while-statement is executed.
    /// After execution, the condition is re-evaluated and the whole process is repeated as long as the condition evaluates to true.
    Condition : TypedExpression
    /// The statement block that is executed for each iteration of the while-loop,
    /// until the condition no longer evaluates to true.
    Body : QsScope
}


/// Note: a Q# repeat statement is a quantum specific control flow statement and hence only valid within Q# operations.
/// The statement corresponds to a while(true)-loop with a break-condition in the middle.
and QsRepeatStatement = {
    /// the statement block that is repeatedly executed before evaluating the success condition, until the condition evaluate to true
    /// -> note that any declared variables are visible within both the success-condition and the fixup-block
    RepeatBlock : QsPositionedBlock
    /// The repeat statement terminates if the success condition after executing the repeat-block is evaluates to true.
    /// If it evaluates to false, the fixup-block is executed, before a renewed attempt at first executing the repeat-block prior to re-evaluating the condition.
    /// -> Note that any variables declared in the repeat-block are visible within the success-condition.
    SuccessCondition : TypedExpression
    /// statement block executed if the success-condition evaluates to false, before repeating the execution of the statement
    /// -> Note that any variables declared in the repeat-block are visible within the this block.
    FixupBlock : QsPositionedBlock
}


/// used to represent a pattern of the form U*VU where the order of application is right to left and U* is the adjoint of U
and QsConjugation = {
    /// represents the outer transformation U in a pattern of the form U*VU where the order of application is right to left and U* is the adjoint of U
    OuterTransformation : QsPositionedBlock
    /// represents the inner transformation V in a pattern of the form U*VU where the order of application is right to left and U* is the adjoint of U
    InnerTransformation : QsPositionedBlock
}


/// Statement block for the duration of which qubits are either allocated or borrowed on the target machine.
/// Note: Q# binding scopes are specific to qubit management and hence only valid within Q# operations.
and QsQubitScope = {
    /// indicates whether the qubits are allocated as clean qubits or borrowed ("dirty qubits")
    Kind : QsQubitScopeKind
    /// indicates what qubits to allocate/borrow and the names of the variables via which they can be accessed
    Binding : QsBinding<ResolvedInitializer>
    /// statement block during which the allocated/borrowed qubits are available
    /// -> allocated (clean) qubits are allocated in a zero state and are expected to be in the same state at the end of the block
    /// -> borrowed (dirty) qubits can be in an arbitrary state and are expected to be in the same state at the end of the block
    Body : QsScope
}


and QsStatementKind =
| QsExpressionStatement  of TypedExpression
| QsReturnStatement      of TypedExpression
| QsFailStatement        of TypedExpression
| QsVariableDeclaration  of QsBinding<TypedExpression> // includes both mutable and immutable bindings
| QsValueUpdate          of QsValueUpdate
| QsConditionalStatement of QsConditionalStatement
| QsForStatement         of QsForStatement
| QsWhileStatement       of QsWhileStatement
| QsRepeatStatement      of QsRepeatStatement
| QsConjugation          of QsConjugation
| QsQubitScope           of QsQubitScope // includes both using and borrowing scopes


and QsStatement = {
    Statement : QsStatementKind
    /// contains any symbol declared within this statement *that is visible after this statement ends*
    /// -> in particular, the loop variable within a for-statement is *not* visible after the statement ends, and hence not listed here (the same goes for qubit scopes)
    SymbolDeclarations : LocalDeclarations
    /// Handle for saving the location information for the statement.
    /// The position offset denotes the position relative to the beginning of the specialization declaration,
    /// and the range denotes the range of the block header.
    /// The location is Null for auto-generated statements.
    Location : QsNullable<QsLocation>
    /// contains comments in the code associated with this statement
    Comments : QsComments
}


/// used to represent the names of declared type parameters or the name of the declared argument items of a callable
type QsLocalSymbol =
| ValidName of NonNullable<string>
| InvalidName


/// used to represent an attribute attached to a type, callable, or specialization declaration.
type QsDeclarationAttribute = {
    /// Identifies the user defined type that the attribute instantiates.
    /// The range information describes the range occupied by the attribute identifier relative to the attribute offset.
    /// Is Null only if the correct attribute could not be determined. Attributes set to Null should be ignored.
    TypeId : QsNullable<UserDefinedType>
    /// Contains the argument with which the attribute is instantiated.
    Argument : TypedExpression
    /// Represents the position in the source file where the attribute is used.
    Offset : int * int
    /// contains comments in the code associated with the attached attribute
    Comments : QsComments
}


/// Fully resolved Q# callable signature
type ResolvedSignature = {
    /// contains the names of the type parameters for the callable,
    /// represented either as valid name containing a non-nullable string, or as an invalid name token
    TypeParameters : ImmutableArray<QsLocalSymbol>
    /// the fully resolve argument type
    ArgumentType : ResolvedType
    /// the fully resolved return type
    ReturnType : ResolvedType
    /// contains the functors that the callable supports (necessarily empty for functions)
    Information : CallableInformation
}


type SpecializationImplementation =
/// indicates the an implementation for this specialization is provided in Q# by the user
/// the first item contains the argument tuple for the specialization, the second one the actual implementation
| Provided of QsTuple<LocalVariableDeclaration<QsLocalSymbol>> * QsScope
/// indicates that the target machine needs to provide the implementation for this specialization
/// -> note that for any given callable, either all specializations need to be declared as intrinsic, or none of them
| Intrinsic
/// indicates that the specialization is defined in another assembly
| External
/// indicates that the specialization is to be generated by the compiler according to the given functor generator directive
| Generated of QsGeneratorDirective // Invert and Distribute will be replaced by Provided before sending to code gen


/// For each callable various specialization exist describing how it acts 
/// depending on the type of the argument it is called with (type specializations), 
/// and/or which functors are applied to the call.
type QsSpecialization = {
    /// contains the functor specialization kind (specialization for body, adjoint, controlled, or controlled adjoint)
    Kind : QsSpecializationKind
    /// the fully qualified name of the callable this specialization extends
    Parent : QsQualifiedName
    /// contains all attributes associated with the specialization
    Attributes : ImmutableArray<QsDeclarationAttribute>
    /// identifier for the file the specialization is declared in (not necessarily the same as the one of the callable it extends)
    SourceFile : NonNullable<string>
    /// Contains the location information for the declared specialization.
    /// The position offset represents the position in the source file where the specialization is declared,
    /// and the range contains the range of the corresponding specialization header.
    Location : QsLocation
    /// contains the type arguments for which the implementation is specialized
    TypeArguments : QsNullable<ImmutableArray<ResolvedType>>
    /// full resolved signature of the specialization - i.e. signature including functor arguments after resolving all type specializations
    Signature : ResolvedSignature
    /// the implementation for this callable specialization
    Implementation : SpecializationImplementation
    /// content of documenting comments associated with the specialization
    Documentation : ImmutableArray<string>
    /// contains comments in the code associated with this specialization
    Comments : QsComments
}
    with
    member this.AddAttribute att = {this with Attributes = this.Attributes.Add att}
    member this.WithImplementation impl = {this with Implementation = impl}


/// describes a Q# function, operation, or type constructor
type QsCallable = {
    /// contains the callable kind (function, operation, or type constructor)
    Kind : QsCallableKind
    /// contains the name of the callable
    FullName : QsQualifiedName
    /// contains all attributes associated with the callable
    Attributes : ImmutableArray<QsDeclarationAttribute>
    /// identifier for the file the callable is declared in
    SourceFile : NonNullable<string>
    /// Contains the location information for the declared callable.
    /// The position offset represents the position in the source file where the callable is declared,
    /// and the range contains the range occupied by its name relative to that position.
    Location : QsLocation
    /// full resolved signature of the callable
    Signature : ResolvedSignature
    /// the argument tuple containing the names of the argument tuple items
    /// represented either as valid name containing a non-nullable string or as an invalid name token
    /// as well as their type
    ArgumentTuple : QsTuple<LocalVariableDeclaration<QsLocalSymbol>>
    /// all specializations declared for this callable -
    /// each call to the callable is dispatched to a suitable specialization
    /// depending on the type of the argument it is called with
    /// and/or which functors are applied to the call
    Specializations : ImmutableArray<QsSpecialization>
    /// content of documenting comments associated with the callable
    Documentation : ImmutableArray<string>
    /// contains comments in the code associated with this declarations
    Comments : QsComments
}
    with
    member this.AddAttribute att = {this with Attributes = this.Attributes.Add att}
    member this.WithSpecializations (getSpecs : Func<_,_>) = {this with Specializations = getSpecs.Invoke(this.Specializations)}
    member this.WithFullName (getName : Func<_,_>) = {this with FullName = getName.Invoke(this.FullName)}


/// used to represent the named and anonymous items in a user defined type
type QsTypeItem =
/// represents a named item in a user defined type
| Named of LocalVariableDeclaration<NonNullable<string>>
/// represents an anonymous item in a user defined type
| Anonymous of ResolvedType


/// describes a Q# user defined type
type QsCustomType = {
    /// contains the name of the type
    FullName : QsQualifiedName
    /// contains all attributes associated with the type
    Attributes : ImmutableArray<QsDeclarationAttribute>
    /// identifier for the file the type is declared in
    SourceFile : NonNullable<string>
    /// Contains the location information for the declared type.
    /// The position offset represents the position in the source file where the type is declared,
    /// and the range contains the range occupied by the type name relative to that position.
    Location : QsLocation
    /// Contains the underlying Q# type.
    /// Note that a user defined type is *not* considered to be a subtype of its underlying type,
    /// but rather its own, entirely distinct type,
    /// and the underlying type is merely the argument type of the (auto-generated) type constructor associated with the user defined type.
    Type : ResolvedType
    /// contains the type tuple defining the named and anonymous items of the type
    TypeItems : QsTuple<QsTypeItem>
    /// content of documenting comments associated with the type
    Documentation : ImmutableArray<string>
    /// contains comments in the code associated with this declarations
    Comments : QsComments
}
    with
    member this.AddAttribute att = {this with Attributes = this.Attributes.Add att}


/// Describes a valid Q# namespace element.
/// Q# namespaces may (only directly) contain type declarations, functions, operation,
/// and specializations for declared functions and operations (which are represented as part of the callable they belong to).
type QsNamespaceElement =
/// denotes a Q# callable is either a function or operation (type constructors are auto-generated)
| QsCallable of QsCallable
/// denotes a Q# user defined type
| QsCustomType of QsCustomType


/// Describes a Q# namespace.
/// Any valid Q# code has to be contained in a namespace, and Q# namespaces may only contain
/// type declaration, function, operations, and specializations for declared function and operations.
type QsNamespace = {
    /// the name of the namespace -
    /// represented as non-nullable string, since Q# does not support nested namespaces
    Name : NonNullable<string>
    /// all elements contained in the namespace - i.e. functions, operations, and user defined types
    /// Note: specializations for declared callables must be contained in the same namespace as the callable declaration,
    /// and are represented as part of the callable they belong to.
    Elements : ImmutableArray<QsNamespaceElement>
    /// Contains all documentation for this namespace within this compilation unit.
    /// The key is the name of the source file the documentation has been specified in.
    Documentation : ILookup<NonNullable<string>, ImmutableArray<string>>
}
    with
    member this.WithElements (getElements : Func<_,_>) = {this with Elements = getElements.Invoke(this.Elements)}


/// Describes a compiled Q# library or executable.
type QsCompilation = {
    /// contains all compiled namespaces
    Namespaces : ImmutableArray<QsNamespace>
    /// Contains the names of all entry points of the compilation.
    /// In the case of a library the array is empty.
    EntryPoints : ImmutableArray<QsQualifiedName>
}




<|MERGE_RESOLUTION|>--- conflicted
+++ resolved
@@ -262,22 +262,14 @@
     RequiredCapabilityLevel : CapabilityLevel
 }
     with
-<<<<<<< HEAD
     static member NoInformation = {IsSelfAdjoint = false; IsIntrinsic = false; RequiredCapabilityLevel = CapabilityLevel.Unset}
-=======
-    static member NoInformation = {IsSelfAdjoint = false; IsIntrinsic = false;}
->>>>>>> 202d58c7
 
     /// Determines the information that was inferred for all given items.
     static member Common (infos : InferredCallableInformation seq) =
         let allAreIntrinsic = infos |> Seq.map (fun info -> info.IsIntrinsic) |> Seq.contains false |> not
         let allAreSelfAdjoint = infos |> Seq.map (fun info -> info.IsSelfAdjoint) |> Seq.contains false |> not
-<<<<<<< HEAD
         let requiredLevel = infos |> Seq.map (fun info -> info.RequiredCapabilityLevel) |> Seq.max
         {IsIntrinsic = allAreIntrinsic; IsSelfAdjoint = allAreSelfAdjoint; RequiredCapabilityLevel = requiredLevel}
-=======
-        {IsIntrinsic = allAreIntrinsic; IsSelfAdjoint = allAreSelfAdjoint;}
->>>>>>> 202d58c7
 
 
 /// Contains information associated with a fully resolved operation type.
