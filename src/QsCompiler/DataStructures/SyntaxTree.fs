﻿// Copyright (c) Microsoft Corporation. All rights reserved.
// Licensed under the MIT License.

namespace Microsoft.Quantum.QsCompiler.SyntaxTree

#nowarn "44" // AccessModifier and Modifiers are deprecated.

open System
open System.Collections.Immutable
open System.Linq
open System.Runtime.InteropServices
open Microsoft.Quantum.QsCompiler.DataTypes
open Microsoft.Quantum.QsCompiler.SyntaxTokens


// IMPORTANT: if the data structures in this file are changed to classes,
// there are a bunch of places in the code that will break because they rely on structural equality!


type QsBindingKind =
    /// indicates a binding to one or more immutable variables - i.e. the value of the variable cannot be modified or re-bound
    | ImmutableBinding
    /// indicates a binding to one or more mutable variables - i.e. the value of the variables can be modified later on
    /// -> note that mutable bindings in Q# do *not* behave in exactly the way a reference binding would
    | MutableBinding


type QsSpecializationKind =
    /// indicates the specialization of a declared callable that is executed when the callable is called without any applied functors
    | QsBody
    /// indicates the specialization of a declared operation that is executed when the callable is called after applying an odd number of Adjoint functors
    | QsAdjoint
    /// indicates the specialization of a declared operation that is executed when the callable is called after applying one or more Controlled functors
    | QsControlled
    /// indicates the specialization of a declared operation that is executed when the callable is called after applying an odd number of Adjoint functors and one ore more Controlled functors
    | QsControlledAdjoint


type QsCallableKind =
    /// Indicates a Q# callable whose effect(s) may be non-deterministic -
    /// in particular, any modifications of the quantum state or any probabilistic side effects are only possible within operations.
    | Operation
    /// Indicates a Q# callable whose effect(s) are fully deterministic -
    /// in particular, the callable is guaranteed to have the same effects whenever called with the same arguments.
    /// -> Any modifications of the quantum state or any probabilistic side effects are only possible within operations.
    | Function
    /// Indicates the type constructor for a user defined Q# type.
    | TypeConstructor


/// Note: Q# binding scopes are specific to qubit management and hence only valid within Q# operations.
type QsQubitScopeKind =
    /// Indicates a Q# allocation scope -
    /// i.e. a using directive indicating which (clean) qubits are to be allocated,
    /// followed by a statement block during which the initialized qubits are available,
    /// before being released again (in a clean state) at the end of the scope.
    | Allocate
    /// Indicates a Q# scope during which external qubits are to be borrowed -
    /// i.e. a borrow directive indicating which (dirty) qubits are to be borrowed,
    /// followed by a statement block during which the borrowed qubits are available.
    /// At the end of the scope the bound variables go out of scope and the qubits are "returned".
    /// The returned qubits are expected to be in the same state they were in when borrowed.
    | Borrow


/// used to represent a qualified name within Q# - i.e. a namespace name followed by a symbol name
type QsQualifiedName =
    {
        /// the name of the namespace in which a namespace element is declared
        Namespace: string
        /// the declared name of the namespace element
        Name: string
    }
    override this.ToString() = sprintf "%s.%s" this.Namespace this.Name


type SymbolTuple =
    /// indicates in invalid variable name
    | InvalidItem
    /// indicates a valid Q# variable name
    | VariableName of string
    /// indicates a tuple of Q# variable names or (nested) tuples of variable names
    | VariableNameTuple of ImmutableArray<SymbolTuple>
    /// indicates a place holder for a Q# variable that won't be used after the symbol tuple is bound to a value
    | DiscardedItem
    interface ITuple


/// use to represent all forms of Q# bindings
type QsBinding<'T> =
    {
        /// the kind of the binding (binding to mutable or immutable variables)
        Kind: QsBindingKind
        /// the variables to which the right hand side (Rhs) of the binding is bound given as symbol tuple
        Lhs: SymbolTuple
        /// the value which is bound to the variables on the left hand side (Lhs) of the binding
        Rhs: 'T
    }


type Identifier =
    /// an identifier referring to a locally declared variable visible on the current scope
    | LocalVariable of string
    /// in identifier referring to a globally declared callable -> note that type names are *not* represented as identifiers
    | GlobalCallable of QsQualifiedName
    /// an identifier of unknown origin - i.e. the identifier could not be associated with any globally declared callable or local variable
    | InvalidIdentifier


/// used to represent position information for declared variables
/// relative to the position of a chosen root-node (e.g. the specialization declaration)
type QsLocation =
    {
        /// position offset (line and character) for Range relative to the chosen root node
        Offset: Position
        /// range relative to Offset
        Range: Range
    }


/// used to represent the use of a type parameter within a fully resolved Q# type
[<CustomEquality>]
[<CustomComparison>]
type QsTypeParameter =
    // TODO: origin needs adapting if we ever allow to declare type parameters on specializations
    {
        /// the qualified name of the callable the type parameter belongs to
        Origin: QsQualifiedName
        /// the name of the type parameter
        TypeName: string
        /// the range at which the type parameter occurs relative to the statement (or partial statement) root
        /// -> is Null for auto-generated type information, i.e. in particular for inferred type information
        Range: QsNullable<Range>
    }

    interface IComparable with
        member param1.CompareTo param2 =
            match param2 with
            | :? QsTypeParameter as param2 -> compare (param1.Origin, param1.TypeName) (param2.Origin, param2.TypeName)
            | _ -> ArgumentException "Types are different." |> raise

    override param1.Equals param2 =
        match param2 with
        | :? QsTypeParameter as param2 -> param1.Origin = param2.Origin && param1.TypeName = param2.TypeName
        | _ -> false

    override param.GetHashCode() = hash (param.Origin, param.TypeName)

/// used to represent the use of a user defined type within a fully resolved Q# type
[<CustomEquality>]
[<CustomComparison>]
type UserDefinedType =
    {
        /// the name of the namespace in which the type is declared
        Namespace: string
        /// the name of the declared type
        Name: string
        /// the range at which the type occurs relative to the statement (or partial statement) root
        /// -> is Null for auto-generated type information, i.e. in particular for inferred type information
        Range: QsNullable<Range>
    }

<<<<<<< HEAD
    interface IComparable with
        member udt1.CompareTo udt2 =
            match udt2 with
            | :? UserDefinedType as udt2 -> compare (udt1.Namespace, udt1.Name) (udt2.Namespace, udt2.Name)
            | _ -> ArgumentException "Types are different." |> raise

    override udt1.Equals udt2 =
        match udt2 with
        | :? UserDefinedType as udt2 -> udt1.Namespace = udt2.Namespace && udt1.Name = udt2.Name
        | _ -> false

    override udt.GetHashCode() = hash (udt.Namespace, udt.Name)
=======
    member this.GetFullName() =
        { Namespace = this.Namespace; Name = this.Name }


>>>>>>> a748db90

/// Fully resolved operation characteristics used to describe the properties of a Q# callable.
/// A resolved characteristic expression by construction never contains an empty or invalid set as inner expressions,
/// and necessarily contains the property "Adjointable" if it contains the property "SelfAdjoint".
type ResolvedCharacteristics =
    private
        {
            // the private constructor enforces the guarantees given for any instance of ResolvedCharacteristics
            // -> the static member New replaces the record constructor
            _Characteristics: CharacteristicsKind<ResolvedCharacteristics>
        }

        static member Empty = EmptySet |> ResolvedCharacteristics.New

        member this.AreInvalid =
            match this._Characteristics with
            | InvalidSetExpr -> true
            | _ -> false

        /// Contains the fully resolved characteristics used to describe the properties of a Q# callable.
        /// By construction never contains an empty or invalid set as inner expressions,
        /// and necessarily contains the property "Adjointable" if it contains the property "SelfAdjoint".
        member this.Expression = this._Characteristics

        /// Extracts all properties of a callable with the given characteristics using the given function to access the characteristics kind.
        /// Returns the extracted properties as Some if the extraction succeeds.
        /// Returns None if the properties cannot be determined either because the characteristics expression contains unresolved parameters or the expression is invalid.
        static member internal ExtractProperties(getKind: _ -> CharacteristicsKind<_>) =
            let rec yieldProperties ex =
                match getKind ex with
                | EmptySet -> Seq.empty |> Some
                | SimpleSet property -> seq { yield property } |> Some
                | Union (s1, s2) ->
                    Option.map2 (fun (x: _ seq) y -> x.Concat y) (s1 |> yieldProperties) (s2 |> yieldProperties)
                | Intersection (s1, s2) ->
                    Option.map2 (fun (x: _ seq) y -> x.Intersect y) (s1 |> yieldProperties) (s2 |> yieldProperties)
                | InvalidSetExpr -> None

            yieldProperties

        /// Returns a new characteristics expression that is the union of all properties, if the properties of the given characteristics can be determined.
        /// Returns the given characteristics expression unchanged otherwise.
        static member private Simplify(ex: ResolvedCharacteristics) =
            let uniqueProps =
                ex
                |> ResolvedCharacteristics.ExtractProperties(fun a -> a._Characteristics)
                |> Option.map (Seq.distinct >> Seq.toList)
            // it is fine (and necessary) to directly reassemble the unions,
            // since all property dependencies will already be satisfied (having been extracted from a ResolvedCharacteristics)
            let rec addProperties (current: ResolvedCharacteristics) =
                function
                | head :: tail ->
                    tail |> addProperties { _Characteristics = Union(current, { _Characteristics = SimpleSet head }) }
                | _ -> current

            match uniqueProps with
            | Some (head :: tail) -> tail |> addProperties { _Characteristics = SimpleSet head }
            | _ -> ex

        /// Builds a ResolvedCharacteristics based on a compatible characteristics kind, and replaces the (inaccessible) record constructor.
        /// Returns an invalid expression if the properties for the built characteristics cannot be determined even after all parameters are known.
        /// Incorporates all empty sets such that they do not ever occur as part of an encompassing expression.
        static member New kind =
            let isEmpty (ex: ResolvedCharacteristics) =
                match ex._Characteristics with
                | EmptySet -> true
                | _ -> false

            match kind with
            | EmptySet -> { _Characteristics = EmptySet }
            | SimpleSet property -> { _Characteristics = SimpleSet property }
            | Union (s1, s2) when s1 |> isEmpty -> s2
            | Union (s1, s2) when s2 |> isEmpty -> s1
            | Union (s1, s2) when s1.AreInvalid || s2.AreInvalid -> { _Characteristics = InvalidSetExpr }
            | Union (s1, s2) -> { _Characteristics = Union(s1, s2) } |> ResolvedCharacteristics.Simplify
            | Intersection (s1, s2) when s1 |> isEmpty || s2 |> isEmpty -> { _Characteristics = EmptySet }
            | Intersection (s1, s2) when s1.AreInvalid || s2.AreInvalid -> { _Characteristics = InvalidSetExpr }
            | Intersection (s1, s2) -> { _Characteristics = Intersection(s1, s2) } |> ResolvedCharacteristics.Simplify
            | InvalidSetExpr -> { _Characteristics = InvalidSetExpr }

        /// <summary>
        /// Given the resolved characteristics of a set of specializations,
        /// determines and returns the minimal characteristics of any one of the specializations.
        /// </summary>
        /// <exception cref="ArgumentException"><paramref name="characteristics"/> is empty.</exception>
        static member internal Common(characteristics: ResolvedCharacteristics list) =
            let rec common current =
                function
                | [] -> current
                | head :: tail ->
                    // todo: if we support parameterizing over characteristics, we need to replace them in head by their worst-case value
                    tail |> common { _Characteristics = Intersection(current, head) }

            if characteristics |> List.exists (fun a -> a._Characteristics = EmptySet) then
                { _Characteristics = EmptySet }
            elif characteristics |> List.exists (fun a -> a.AreInvalid) then
                { _Characteristics = InvalidSetExpr }
            else
                match characteristics with
                | [] -> ArgumentException "cannot determine common information for an empty sequence" |> raise
                | head :: tail -> common head tail |> ResolvedCharacteristics.Simplify

        /// Builds a ResolvedCharacteristics that represents the given transformation properties.
        static member FromProperties props =
            let addProperty prop a =
                { _Characteristics = Union(a, SimpleSet prop |> ResolvedCharacteristics.New) }

            let rec addProperties (current: ResolvedCharacteristics) =
                function
                | head :: tail -> addProperties (current |> addProperty head) tail
                | _ -> current

            match props |> Seq.distinct |> Seq.toList with
            | [] -> EmptySet |> ResolvedCharacteristics.New
            | head :: tail -> tail |> addProperties (SimpleSet head |> ResolvedCharacteristics.New)

        /// <summary>
        /// Determines which properties are supported by a callable with the given characteristics and returns them.
        /// </summary>
        /// <exception cref="InvalidOperationException">
        /// The properties cannot be determined either because the characteristics expression contains unresolved parameters or is invalid.
        /// </exception>
        member this.GetProperties() =
            match ResolvedCharacteristics.ExtractProperties (fun ex -> ex._Characteristics) this with
            | Some props -> props.ToImmutableHashSet()
            | None -> InvalidOperationException "properties cannot be determined" |> raise

        /// Determines which functors are supported by a callable with the given characteristics and returns them as a Value.
        /// Returns Null if the supported functors cannot be determined either because the characteristics expression contains unresolved parameters or is invalid.
        member this.SupportedFunctors =
            let getFunctor =
                function
                | Adjointable -> Some Adjoint
                | Controllable -> Some Controlled

            match ResolvedCharacteristics.ExtractProperties (fun ex -> ex._Characteristics) this with
            | Some props -> (props |> Seq.choose getFunctor).ToImmutableHashSet() |> Value
            | None -> Null


/// used to represent information on Q# operations and expressions thereof generated and/or tracked during compilation
type InferredCallableInformation =
    {
        /// indicates whether the callable is a self-adjoint operation
        IsSelfAdjoint: bool
        /// indicates whether the callable is intrinsic, i.e. implemented by the target machine
        IsIntrinsic: bool
    }
    static member NoInformation = { IsSelfAdjoint = false; IsIntrinsic = false }

    /// Determines the information that was inferred for all given items.
    static member Common(infos: InferredCallableInformation seq) =
        let allAreIntrinsic = infos |> Seq.map (fun info -> info.IsIntrinsic) |> Seq.contains false |> not
        let allAreSelfAdjoint = infos |> Seq.map (fun info -> info.IsSelfAdjoint) |> Seq.contains false |> not
        { IsIntrinsic = allAreIntrinsic; IsSelfAdjoint = allAreSelfAdjoint }


/// Contains information associated with a fully resolved operation type.
/// That information includes on one hand information embedded into the type system that is provided by the user,
/// and on the other hand information that is inferred by the compiler and is not exposed to or available to the user.
type CallableInformation =
    {
        /// describes operation properties explicitly specified in the code via set expressions
        Characteristics: ResolvedCharacteristics
        /// contains inferred information on Q# operation types generated during compilation
        InferredInformation: InferredCallableInformation
    }
    static member NoInformation =
        {
            Characteristics = ResolvedCharacteristics.Empty
            InferredInformation = InferredCallableInformation.NoInformation
        }

    static member Invalid =
        {
            Characteristics = InvalidSetExpr |> ResolvedCharacteristics.New
            InferredInformation = InferredCallableInformation.NoInformation
        }

    /// <summary>
    /// Given a sequence of CallableInformation items,
    /// determines the common characteristics as well as the information that was inferred for all given items.
    /// Any positive property (either from characteristics, or from inferred information) in the returned CallableInformation holds true for any one of the given items.
    /// </summary>
    /// <exception cref="ArgumentException"><paramref name="infos"/> is empty.</exception>
    static member Common(infos: CallableInformation seq) =
        let commonCharacteristics =
            infos |> Seq.map (fun info -> info.Characteristics) |> Seq.toList |> ResolvedCharacteristics.Common

        let inferredForAll =
            infos |> Seq.map (fun info -> info.InferredInformation) |> InferredCallableInformation.Common

        { Characteristics = commonCharacteristics; InferredInformation = inferredForAll }


/// Fully resolved Q# type.
/// A Q# resolved type by construction never contains any arity-0 or arity-1 tuple types.
/// User defined types are represented as UserDefinedTypes.
/// Type parameters are represented as QsTypeParameters containing their origin and name.
[<CustomEquality>]
[<CustomComparison>]
type ResolvedType =
    private
        {
            // the private constructor enforces that the guarantees given for any instance of ResolvedType
            // -> the static member New replaces the record constructor
            kind: QsTypeKind<ResolvedType, UserDefinedType, QsTypeParameter, CallableInformation>

            range: Range QsNullable
        }

        interface ITuple

        interface IComparable with
            member this.CompareTo that =
                match that with
                | :? ResolvedType as that -> compare this.kind that.kind
                | _ -> ArgumentException "Types are different." |> raise

        override this.Equals that =
            match that with
            | :? ResolvedType as that -> this.kind = that.kind
            | _ -> false

        override this.GetHashCode() = hash this.kind

        /// Contains the fully resolved Q# type,
        /// where type parameters are represented as QsTypeParameters containing their origin (the namespace and the callable they belong to) and their name,
        /// and user defined types are resolved to their fully qualified name.
        /// By construction never contains any arity-0 or arity-1 tuple types.
        member this.Resolution = this.kind

        member this.Range = this.range

module ResolvedType =
    let private normalizeTuple =
        function
        | TupleType items when items.IsEmpty -> ArgumentException "Tuple is empty." |> raise
        | TupleType items when items.Length = 1 -> (items.[0]: ResolvedType).Resolution
        | tuple -> tuple

    let create range kind =
        { kind = normalizeTuple kind; range = range }

    let withKind kind resolvedType =
        { resolvedType with kind = normalizeTuple kind }

    let withRange range resolvedType = { resolvedType with range = range }

type ResolvedType with
    static member internal New(keepRangeInfo, kind: QsTypeKind<_, UserDefinedType, QsTypeParameter, CallableInformation>) =
        match kind with
        | QsTypeKind.UserDefinedType udt when not keepRangeInfo -> UserDefinedType { udt with Range = Null }
        | QsTypeKind.TypeParameter param when not keepRangeInfo -> TypeParameter { param with Range = Null }
        | _ -> kind
        |> ResolvedType.create Null

    /// <summary>
    /// Builds a ResolvedType based on a compatible Q# type kind, and replaces the (inaccessible) record constructor.
    /// Replaces an arity-1 tuple by its item type.
    /// </summary>
    /// <exception cref="ArgumentException">The given type kind is an empty tuple.</exception>
    static member New kind = ResolvedType.New(false, kind)

    /// Given a map that for a type parameter returns the corresponding resolved type it is supposed to be replaced with,
    /// replaces the type parameters in the given type with their resolutions.
    static member ResolveTypeParameters (resolutions: ImmutableDictionary<_, _>) (t: ResolvedType) =
        let inner = ResolvedType.ResolveTypeParameters resolutions

        match t.Resolution with
        | _ when resolutions.IsEmpty -> t
        | QsTypeKind.TypeParameter tp ->
            match resolutions.TryGetValue((tp.Origin, tp.TypeName)) with
            | true, res -> res
            | false, _ -> t
        | QsTypeKind.TupleType ts ->
            t |> ResolvedType.withKind (ts |> Seq.map inner |> ImmutableArray.CreateRange |> TupleType)
        | QsTypeKind.ArrayType b -> t |> ResolvedType.withKind (inner b |> ArrayType)
        | QsTypeKind.Function (it, ot) -> t |> ResolvedType.withKind (QsTypeKind.Function(inner it, inner ot))
        | QsTypeKind.Operation ((it, ot), fList) ->
            t |> ResolvedType.withKind (QsTypeKind.Operation((inner it, inner ot), fList))
        | _ -> t

/// used to represent information on typed expressions generated and/or tracked during compilation
type InferredExpressionInformation =
    {
        /// whether or not the value of this expression can be modified (true if it can)
        IsMutable: bool
        /// indicates whether the annotated expression directly or indirectly depends on an operation call within the surrounding implementation block
        /// -> it will be set to false for variables declared within the argument tuple
        /// -> using and borrowing are *not* considered to implicitly invoke a call to an operation, and are thus *not* considered to have a quantum dependency.
        HasLocalQuantumDependency: bool
    }


/// Fully resolved Q# expression
/// containing the content (kind) of the expression as well as its (fully resolved) type before and after application of type arguments.
type TypedExpression =
    {
        /// the content (kind) of the expression
        Expression: QsExpressionKind<TypedExpression, Identifier, ResolvedType>
        /// contains all type arguments implicitly or explicitly determined by the expression,
        /// i.e. the origin, name and concrete type of all type parameters whose type can either be inferred based on the expression,
        /// or who have explicitly been resolved by provided type arguments
        TypeArguments: ImmutableArray<QsQualifiedName * string * ResolvedType>
        /// the type of the expression after applying the type arguments
        ResolvedType: ResolvedType
        /// contains information generated and/or tracked by the compiler
        InferredInformation: InferredExpressionInformation
        /// the range at which the expression occurs relative to the statement (or partial statement) root
        /// -> is Null for invalid and auto-generated expressions
        Range: QsNullable<Range>
    }
    interface ITuple

    /// Contains a dictionary mapping the origin and name of all type parameters whose type can either be inferred based on the expression,
    /// or who have explicitly been resolved by provided type arguments to their concrete type within this expression
    member this.TypeParameterResolutions =
        this.TypeArguments.ToImmutableDictionary((fun (origin, name, _) -> origin, name), (fun (_, _, t) -> t))

    /// Given a dictionary containing the type resolutions for an expression,
    /// returns the corresponding ImmutableArray to initialize the TypeArguments with.
    static member AsTypeArguments(typeParamResolutions: ImmutableDictionary<_, _>) =
        typeParamResolutions
        |> Seq.map (fun kv -> fst kv.Key, snd kv.Key, kv.Value)
        |> ImmutableArray.CreateRange

    /// Returns true if the expression is a call-like expression, and the arguments contain a missing expression.
    /// Returns false otherwise.
    static member public IsPartialApplication kind =
        let rec containsMissing ex =
            match ex.Expression with
            | MissingExpr -> true
            | ValueTuple items -> items |> Seq.exists containsMissing
            | _ -> false

        match kind with
        | CallLikeExpression (_, args) -> args |> containsMissing
        | _ -> false


/// Fully resolved Q# initializer expression.
/// Initializer expressions are used (only) within Q# binding scopes, and trigger the allocation or borrowing of qubits on the target machine.
type ResolvedInitializer =
    private
        {
            // the private constructor enforces that the guarantees given for any instance of ResolvedInitializer
            // -> the static member New replaces the record constructor
            kind: QsInitializerKind<ResolvedInitializer, TypedExpression>
            resolvedType: ResolvedType
        }

        interface ITuple

        /// Contains the fully resolved Q# initializer.
        /// By construction never contains any arity-0 or arity-1 tuple types.
        member this.Resolution = this.kind

        /// the fully resolved Q# type of the initializer.
        member this.Type = this.resolvedType

module ResolvedInitializer =
    let create range kind =
        let arrayType = Qubit |> ResolvedType.create range |> ArrayType |> ResolvedType.create range

        let tupleType =
            Seq.map (fun init -> init.resolvedType)
            >> ImmutableArray.CreateRange
            >> TupleType
            >> ResolvedType.create range

        match kind with
        | QsInitializerKind.QubitTupleAllocation items when items.IsEmpty ->
            ArgumentException "Tuple initializer is empty." |> raise
        | QsInitializerKind.QubitTupleAllocation items when items.Length = 1 -> items.[0]
        | QsInitializerKind.QubitTupleAllocation items -> { kind = kind; resolvedType = tupleType items }
        | QsInitializerKind.QubitRegisterAllocation _ -> { kind = kind; resolvedType = arrayType }
        | QsInitializerKind.SingleQubitAllocation -> { kind = kind; resolvedType = ResolvedType.create range Qubit }
        | QsInitializerKind.InvalidInitializer -> { kind = kind; resolvedType = ResolvedType.create range InvalidType }

type ResolvedInitializer with
    /// <summary>
    /// Builds a ResolvedInitializer based on a compatible Q# initializer kind, and replaces the (inaccessible) record constructor.
    /// Replaces an arity-1 tuple by its item type.
    /// </summary>
    /// <exception cref="ArgumentException">The given type kind is an empty tuple.</exception>
    static member New kind = ResolvedInitializer.create Null kind

type LocalVariableDeclaration<'Name> =
    {
        /// the name of the declared variable
        VariableName: 'Name
        /// the fully resolved type of the declared variable
        Type: ResolvedType
        /// contains information generated and/or tracked by the compiler
        /// -> in particular, contains the information about whether or not the symbol may be re-bound
        InferredInformation: InferredExpressionInformation
        /// Denotes the position where the variable is declared
        /// relative to the position of the specialization declaration within which the variable is declared.
        /// If the Position is Null, then the variable is not declared within a specialization (but belongs to a callable or type declaration).
        Position: QsNullable<Position>
        /// Denotes the range of the variable name relative to the position of the variable declaration.
        Range: Range
    }


/// used to attach information about which symbols are declared to each scope and statement
type LocalDeclarations =
    {
        // keeping things here as arrays for resource reasons
        /// contains all declared variables
        Variables: ImmutableArray<LocalVariableDeclaration<string>>
    }
    member this.IsEmpty = this.Variables.Length = 0
    static member Empty = { Variables = ImmutableArray.Empty }


type QsValueUpdate =
    {
        /// the Q# object whose value is to be set to the right hand side (Rhs) of the update
        Lhs: TypedExpression
        /// the Q# expression which is to be assigned to the left hand side (Lhs) of the update
        Rhs: TypedExpression
    }


type QsComments =
    {
        /// comments that occur before the statement in the code
        OpeningComments: ImmutableArray<string>
        /// comments that occur on (before or on the same line after) the ending of a block statement
        ClosingComments: ImmutableArray<string>
    }
    static member Empty = { OpeningComments = ImmutableArray.Empty; ClosingComments = ImmutableArray.Empty }


type QsScope =
    {
        /// the Q# statements contained in the scope
        Statements: ImmutableArray<QsStatement>
        /// contains all symbols visible at the beginning of this scope - i.e. all symbols declared up to this point in all parent scopes
        KnownSymbols: LocalDeclarations
    }


/// Used instead of QsScope to represent a statement block within a statement that (potentially) contains more than one such block.
/// This is the case e.g. for in if-statement which may contain several conditional blocks, or a repeat-until-success-statement, or a conjugation.
and QsPositionedBlock =
    {
        /// the Q# statement block to execute (only) if the associated condition evaluates to true
        /// -> note that the block is treated as a separate scope, i.e. variables declared within the block won't be visible after the end of the block
        Body: QsScope
        /// Handle for saving the location information for the conditional block.
        /// The position offset denotes the position relative to the beginning of the specialization declaration,
        /// and the range denotes the range of the block header.
        /// The location is Null for auto-generated statements.
        Location: QsNullable<QsLocation>
        /// contains comments in the code associated with the condition
        Comments: QsComments
    }


/// used to represent both a potential match statement as well as an if-statement
and QsConditionalStatement =
    {
        /// Contains a sequence of conditional blocks (a conditional and the corresponding block).
        /// A block is only executed if its condition is Null or the condition content evaluates to true,
        /// and if no preceding block has already been executed.
        ConditionalBlocks: ImmutableArray<TypedExpression * QsPositionedBlock>
        /// Statement block to be executed if none of the conditions for the conditional blocks evaluates to true.
        /// Note that comments associated with the default case are attached to the conditional statement.
        Default: QsNullable<QsPositionedBlock>
    }


and QsForStatement =
    {
        /// represents the symbol tuple into which the loop item is deconstructed in each iteration, and its fully resolved type
        /// -> this binding is always immutable
        LoopItem: SymbolTuple * ResolvedType
        /// the iterable expression over which the loop iterates
        IterationValues: TypedExpression
        /// the statement block that is executed for each iteration item
        Body: QsScope
    }


and QsWhileStatement =
    {
        /// If the condition evaluates to true, the body of the while-statement is executed.
        /// After execution, the condition is re-evaluated and the whole process is repeated as long as the condition evaluates to true.
        Condition: TypedExpression
        /// The statement block that is executed for each iteration of the while-loop,
        /// until the condition no longer evaluates to true.
        Body: QsScope
    }


/// Note: a Q# repeat statement is a quantum specific control flow statement and hence only valid within Q# operations.
/// The statement corresponds to a while(true)-loop with a break-condition in the middle.
and QsRepeatStatement =
    {
        /// the statement block that is repeatedly executed before evaluating the success condition, until the condition evaluate to true
        /// -> note that any declared variables are visible within both the success-condition and the fixup-block
        RepeatBlock: QsPositionedBlock
        /// The repeat statement terminates if the success condition after executing the repeat-block is evaluates to true.
        /// If it evaluates to false, the fixup-block is executed, before a renewed attempt at first executing the repeat-block prior to re-evaluating the condition.
        /// -> Note that any variables declared in the repeat-block are visible within the success-condition.
        SuccessCondition: TypedExpression
        /// statement block executed if the success-condition evaluates to false, before repeating the execution of the statement
        /// -> Note that any variables declared in the repeat-block are visible within the this block.
        FixupBlock: QsPositionedBlock
    }


/// used to represent a pattern of the form U*VU where the order of application is right to left and U* is the adjoint of U
and QsConjugation =
    {
        /// represents the outer transformation U in a pattern of the form U*VU where the order of application is right to left and U* is the adjoint of U
        OuterTransformation: QsPositionedBlock
        /// represents the inner transformation V in a pattern of the form U*VU where the order of application is right to left and U* is the adjoint of U
        InnerTransformation: QsPositionedBlock
    }


/// Statement block for the duration of which qubits are either allocated or borrowed on the target machine.
/// Note: Q# binding scopes are specific to qubit management and hence only valid within Q# operations.
and QsQubitScope =
    {
        /// indicates whether the qubits are allocated as clean qubits or borrowed ("dirty qubits")
        Kind: QsQubitScopeKind
        /// indicates what qubits to allocate/borrow and the names of the variables via which they can be accessed
        Binding: QsBinding<ResolvedInitializer>
        /// statement block during which the allocated/borrowed qubits are available
        /// -> allocated (clean) qubits are allocated in a zero state and are expected to be in the same state at the end of the block
        /// -> borrowed (dirty) qubits can be in an arbitrary state and are expected to be in the same state at the end of the block
        Body: QsScope
    }


and QsStatementKind =
    | QsExpressionStatement of TypedExpression
    | QsReturnStatement of TypedExpression
    | QsFailStatement of TypedExpression
    /// Includes both mutable and immutable bindings.
    | QsVariableDeclaration of QsBinding<TypedExpression>
    | QsValueUpdate of QsValueUpdate
    | QsConditionalStatement of QsConditionalStatement
    | QsForStatement of QsForStatement
    | QsWhileStatement of QsWhileStatement
    | QsRepeatStatement of QsRepeatStatement
    | QsConjugation of QsConjugation
    /// Includes both using and borrowing scopes.
    | QsQubitScope of QsQubitScope
    | EmptyStatement


and QsStatement =
    {
        Statement: QsStatementKind
        /// contains any symbol declared within this statement *that is visible after this statement ends*
        /// -> in particular, the loop variable within a for-statement is *not* visible after the statement ends, and hence not listed here (the same goes for qubit scopes)
        SymbolDeclarations: LocalDeclarations
        /// Handle for saving the location information for the statement.
        /// The position offset denotes the position relative to the beginning of the specialization declaration,
        /// and the range denotes the range of the block header.
        /// The location is Null for auto-generated statements.
        Location: QsNullable<QsLocation>
        /// contains comments in the code associated with this statement
        Comments: QsComments
    }


/// The source files of a syntax tree node.
type Source =
    {
        /// The path to the original source code file.
        CodeFile: string
        /// The path to the assembly file if the node was loaded from a reference.
        AssemblyFile: string QsNullable
    }

/// The module for source files.
module Source =
    /// The assembly file path for this source if one exists, otherwise the code file path.
    [<CompiledName "AssemblyOrCodeFile">]
    let assemblyOrCodeFile source =
        source.AssemblyFile.ValueOr source.CodeFile

    /// Whether the source is from a referenced assembly.
    [<CompiledName "IsReference">]
    let isReference (source: Source) = QsNullable.isValue source.AssemblyFile

// C# API for Source.
type Source with
    /// The assembly file path for this source if one exists, otherwise the code file path.
    member source.AssemblyOrCodeFile = Source.assemblyOrCodeFile source

    /// Whether the source is from a referenced assembly.
    member source.IsReference = Source.isReference source

    /// <summary>
    /// Returns a copy of this source with the given <paramref name="codeFile"/> or <paramref name="assemblyFile"/> if
    /// provided.
    /// </summary>
    member source.With([<Optional; DefaultParameterValue null>] ?codeFile,
                       [<Optional; DefaultParameterValue null>] ?assemblyFile) =
        { source with
            CodeFile = codeFile |> Option.defaultValue source.CodeFile
            AssemblyFile = assemblyFile |> QsNullable.ofOption |> QsNullable.orElse source.AssemblyFile
        }


/// used to represent the names of declared type parameters or the name of the declared argument items of a callable
type QsLocalSymbol =
    | ValidName of string
    | InvalidName


/// used to represent an attribute attached to a type, callable, or specialization declaration.
type QsDeclarationAttribute =
    {
        /// Identifies the user defined type that the attribute instantiates.
        /// The range information describes the range occupied by the attribute identifier relative to the attribute offset.
        /// Is Null only if the correct attribute could not be determined. Attributes set to Null should be ignored.
        TypeId: QsNullable<UserDefinedType>
        /// Contains the argument with which the attribute is instantiated.
        Argument: TypedExpression
        /// Represents the position in the source file where the attribute is used.
        Offset: Position
        /// contains comments in the code associated with the attached attribute
        Comments: QsComments
    }


/// Fully resolved Q# callable signature
type ResolvedSignature =
    {
        /// contains the names of the type parameters for the callable,
        /// represented either as valid name containing a non-nullable string, or as an invalid name token
        TypeParameters: ImmutableArray<QsLocalSymbol>
        /// the fully resolve argument type
        ArgumentType: ResolvedType
        /// the fully resolved return type
        ReturnType: ResolvedType
        /// contains the functors that the callable supports (necessarily empty for functions)
        Information: CallableInformation
    }


type SpecializationImplementation =
    /// indicates the an implementation for this specialization is provided in Q# by the user
    /// the first item contains the argument tuple for the specialization, the second one the actual implementation
    | Provided of QsTuple<LocalVariableDeclaration<QsLocalSymbol>> * QsScope
    /// indicates that the target machine needs to provide the implementation for this specialization
    /// -> note that for any given callable, either all specializations need to be declared as intrinsic, or none of them
    | Intrinsic
    /// indicates that the specialization is defined in another assembly
    | External
    /// indicates that the specialization is to be generated by the compiler according to the given functor generator directive
    | Generated of QsGeneratorDirective // Invert and Distribute will be replaced by Provided before sending to code gen


/// For each callable various specialization exist describing how it acts
/// depending on the type of the argument it is called with (type specializations),
/// and/or which functors are applied to the call.
type QsSpecialization =
    {
        /// contains the functor specialization kind (specialization for body, adjoint, controlled, or controlled adjoint)
        Kind: QsSpecializationKind
        /// the fully qualified name of the callable this specialization extends
        Parent: QsQualifiedName
        /// contains all attributes associated with the specialization
        Attributes: ImmutableArray<QsDeclarationAttribute>
        /// The source where the specialization is declared in (not necessarily the same as the one of the callable it
        /// extends).
        Source: Source
        /// Contains the location information for the declared specialization.
        /// The position offset represents the position in the source file where the specialization is declared,
        /// and the range contains the range of the corresponding specialization header.
        /// For auto-generated specializations, the location is set to the location of the parent callable declaration.
        Location: QsNullable<QsLocation>
        /// contains the type arguments for which the implementation is specialized
        TypeArguments: QsNullable<ImmutableArray<ResolvedType>>
        /// full resolved signature of the specialization - i.e. signature including functor arguments after resolving all type specializations
        Signature: ResolvedSignature
        /// the implementation for this callable specialization
        Implementation: SpecializationImplementation
        /// content of documenting comments associated with the specialization
        Documentation: ImmutableArray<string>
        /// contains comments in the code associated with this specialization
        Comments: QsComments
    }
    member this.AddAttribute att =
        { this with Attributes = this.Attributes.Add att }

    member this.AddAttributes(att: _ seq) =
        { this with Attributes = this.Attributes.AddRange att }

    member this.WithImplementation impl = { this with Implementation = impl }

    member this.WithParent(getName: Func<_, _>) =
        { this with Parent = getName.Invoke(this.Parent) }

    member this.WithSource source = { this with Source = source }

    // TODO: RELEASE 2021-07: Remove QsSpecialization.SourceFile.
    [<Obsolete "Replaced by Source.">]
    member this.SourceFile = Source.assemblyOrCodeFile this.Source


/// describes a Q# function, operation, or type constructor
type QsCallable =
    {
        /// contains the callable kind (function, operation, or type constructor)
        Kind: QsCallableKind
        /// contains the name of the callable
        FullName: QsQualifiedName
        /// contains all attributes associated with the callable
        Attributes: ImmutableArray<QsDeclarationAttribute>
        /// The accessibility of the callable.
        Access: Access
        /// The source where the callable is declared in.
        Source: Source
        /// Contains the location information for the declared callable.
        /// The position offset represents the position in the source file where the callable is declared,
        /// and the range contains the range occupied by its name relative to that position.
        /// The location is Null for auto-generated callable constructed e.g. when lifting code blocks or lambdas to a global scope.
        Location: QsNullable<QsLocation>
        /// full resolved signature of the callable
        Signature: ResolvedSignature
        /// the argument tuple containing the names of the argument tuple items
        /// represented either as valid name containing a non-nullable string or as an invalid name token
        /// as well as their type
        ArgumentTuple: QsTuple<LocalVariableDeclaration<QsLocalSymbol>>
        /// all specializations declared for this callable -
        /// each call to the callable is dispatched to a suitable specialization
        /// depending on the type of the argument it is called with
        /// and/or which functors are applied to the call
        Specializations: ImmutableArray<QsSpecialization>
        /// content of documenting comments associated with the callable
        Documentation: ImmutableArray<string>
        /// contains comments in the code associated with this declarations
        Comments: QsComments
    }

    // TODO: RELEASE 2021-08: Remove QsCallable.Modifiers.
    [<Obsolete "Replaced by Access.">]
    member this.Modifiers = { Access = AccessModifier.ofAccess this.Access }

    // TODO: RELEASE 2021-07: Remove QsCallable.SourceFile.
    [<Obsolete "Replaced by Source.">]
    member this.SourceFile = Source.assemblyOrCodeFile this.Source

    member this.AddAttribute att =
        { this with Attributes = this.Attributes.Add att }

    member this.AddAttributes(att: _ seq) =
        { this with Attributes = this.Attributes.AddRange att }

    member this.WithSpecializations(getSpecs: Func<_, _>) =
        { this with Specializations = getSpecs.Invoke(this.Specializations) }

    member this.WithFullName(getName: Func<_, _>) =
        { this with FullName = getName.Invoke(this.FullName) }

    member this.WithSource source = { this with Source = source }

    [<Newtonsoft.Json.JsonIgnore>]
    member this.IsIntrinsic = this.Signature.Information.InferredInformation.IsIntrinsic

    [<Newtonsoft.Json.JsonIgnore>]
    member this.IsSelfAdjoint = this.Signature.Information.InferredInformation.IsSelfAdjoint

/// used to represent the named and anonymous items in a user defined type
type QsTypeItem =
    /// represents a named item in a user defined type
    | Named of LocalVariableDeclaration<string>
    /// represents an anonymous item in a user defined type
    | Anonymous of ResolvedType


/// describes a Q# user defined type
type QsCustomType =
    {
        /// contains the name of the type
        FullName: QsQualifiedName
        /// contains all attributes associated with the type
        Attributes: ImmutableArray<QsDeclarationAttribute>
        /// The accessibility of the type.
        Access: Access
        /// The source where the type is declared in.
        Source: Source
        /// Contains the location information for the declared type.
        /// The position offset represents the position in the source file where the type is declared,
        /// and the range contains the range occupied by the type name relative to that position.
        /// The location is Null for auto-generated types defined by the compiler.
        Location: QsNullable<QsLocation>
        /// Contains the underlying Q# type.
        /// Note that a user defined type is *not* considered to be a subtype of its underlying type,
        /// but rather its own, entirely distinct type,
        /// and the underlying type is merely the argument type of the (auto-generated) type constructor associated with the user defined type.
        Type: ResolvedType
        /// contains the type tuple defining the named and anonymous items of the type
        TypeItems: QsTuple<QsTypeItem>
        /// content of documenting comments associated with the type
        Documentation: ImmutableArray<string>
        /// contains comments in the code associated with this declarations
        Comments: QsComments
    }

    // TODO: RELEASE 2021-08: Remove QsCallable.Modifiers.
    [<Obsolete "Replaced by Access.">]
    member this.Modifiers = { Access = AccessModifier.ofAccess this.Access }

    // TODO: RELEASE 2021-07: Remove QsCustomType.SourceFile.
    [<Obsolete "Replaced by Source.">]
    member this.SourceFile = Source.assemblyOrCodeFile this.Source

    member this.AddAttribute att =
        { this with Attributes = this.Attributes.Add att }

    member this.AddAttributes(att: _ seq) =
        { this with Attributes = this.Attributes.AddRange att }

    member this.WithFullName(getName: Func<_, _>) =
        { this with FullName = getName.Invoke(this.FullName) }

    member this.WithSource source = { this with Source = source }


/// Describes a valid Q# namespace element.
/// Q# namespaces may (only directly) contain type declarations, functions, operation,
/// and specializations for declared functions and operations (which are represented as part of the callable they belong to).
type QsNamespaceElement =
    /// denotes a Q# callable is either a function or operation (type constructors are auto-generated)
    | QsCallable of QsCallable
    /// denotes a Q# user defined type
    | QsCustomType of QsCustomType
    member this.GetFullName() =
        match this with
        | QsCallable call -> call.FullName
        | QsCustomType typ -> typ.FullName


/// Describes a Q# namespace.
/// Any valid Q# code has to be contained in a namespace, and Q# namespaces may only contain
/// type declaration, function, operations, and specializations for declared function and operations.
type QsNamespace =
    {
        /// the name of the namespace -
        /// represented as non-nullable string, since Q# does not support nested namespaces
        Name: string
        /// all elements contained in the namespace - i.e. functions, operations, and user defined types
        /// Note: specializations for declared callables must be contained in the same namespace as the callable declaration,
        /// and are represented as part of the callable they belong to.
        Elements: ImmutableArray<QsNamespaceElement>
        /// Contains all documentation for this namespace within this compilation unit.
        /// The key is the name of the source file the documentation has been specified in.
        Documentation: ILookup<string, ImmutableArray<string>>
    }
    member this.WithElements(getElements: Func<_, _>) =
        { this with Elements = getElements.Invoke(this.Elements) }

/// Describes a compiled Q# library or executable.
type QsCompilation =
    {
        /// Contains all compiled namespaces
        Namespaces: ImmutableArray<QsNamespace>
        /// Contains the names of all entry points of the compilation.
        /// In the case of a library the array is empty.
        EntryPoints: ImmutableArray<QsQualifiedName>
    }<|MERGE_RESOLUTION|>--- conflicted
+++ resolved
@@ -160,7 +160,6 @@
         Range: QsNullable<Range>
     }
 
-<<<<<<< HEAD
     interface IComparable with
         member udt1.CompareTo udt2 =
             match udt2 with
@@ -173,12 +172,9 @@
         | _ -> false
 
     override udt.GetHashCode() = hash (udt.Namespace, udt.Name)
-=======
+
     member this.GetFullName() =
         { Namespace = this.Namespace; Name = this.Name }
-
-
->>>>>>> a748db90
 
 /// Fully resolved operation characteristics used to describe the properties of a Q# callable.
 /// A resolved characteristic expression by construction never contains an empty or invalid set as inner expressions,
