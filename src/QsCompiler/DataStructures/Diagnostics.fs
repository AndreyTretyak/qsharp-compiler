﻿// Copyright (c) Microsoft Corporation. All rights reserved.
// Licensed under the MIT License.

namespace Microsoft.Quantum.QsCompiler.Diagnostics

open System
open System.Collections.Generic

type ErrorCode =
    | ExcessBracketError = 1001
    | MissingBracketError = 1002
    | MissingStringDelimiterError = 1003

    | MisplacedOpeningBracket = 2001
    | ExpectingOpeningBracket = 2002
    | ExpectingSemicolon = 2003
    | UnexpectedFragmentDelimiter = 2004
    | ExpectingOpeningBracketOrSemicolon = 2005

    | UnknownCodeFragment = 3001
    | InvalidReturnStatement = 3002
    | InvalidFailStatement = 3003
    | InvalidImmutableBinding = 3004
    | InvalidMutableBinding = 3005
    | InvalidValueUpdate = 3006
    | InvalidIfClause = 3007
    | InvalidElifClause = 3008
    | InvalidElseClause = 3009
    | InvalidForLoopIntro = 3010
    | InvalidWhileLoopIntro = 3011
    | InvalidRepeatIntro = 3012
    | InvalidUntilClause = 3013
    | InvalidWithinBlockIntro = 3015
    | InvalidApplyBlockIntro = 3016
    | InvalidUsingBlockIntro = 3017
    | InvalidBorrowingBlockIntro = 3018
    | InvalidBodyDeclaration = 3019
    | InvalidAdjointDeclaration = 3020
    | InvalidControlledDeclaration = 3021
    | InvalidControlledAdjointDeclaration = 3022
    | InvalidOperationDeclaration = 3023
    | InvalidFunctionDeclaration = 3024
    | InvalidTypeDefinition = 3025
    | InvalidDeclarationAttribute = 3026
    | InvalidNamespaceDeclaration = 3027
    | InvalidOpenDirective = 3028
    | InvalidExpressionStatement = 3029
    | InvalidConstructorExpression = 3030
    | InvalidKeywordWithinExpression = 3032
    | InvalidUseOfReservedKeyword = 3033
    | InvalidUseOfUnderscorePattern = 3034
    | ExcessContinuation = 3035
    | NonCallExprAsStatement = 3036

    | InvalidExpression = 3101
    | MissingExpression = 3102
    | InvalidIdentifierName = 3103
    | InvalidPathSegment = 3104
    | InvalidTypeName = 3105
    | InvalidTypeParameterName = 3106
    | InvalidTypeParameterList = 3107
    | MissingIdentifer = 3108
    | UnknownFunctorGenerator = 3109
    | InvalidAssignmentToExpression = 3110
    | ExpectingComma = 3111
    | ExpectingAssignment = 3112
    /// Expecting "in" keyword.
    | ExpectingIteratorItemAssignment = 3113
    | UnknownSetName = 3114
    | InvalidOperationCharacteristics = 3115
    | MissingOperationCharacteristics = 3116
    | ExpectingUpdateExpression = 3117

    | InvalidIdentifierDeclaration = 3201
    | MissingIdentifierDeclaration = 3202
    | InvalidSymbolTupleDeclaration = 3203
    | MissingSymbolTupleDeclaration = 3204
    | InvalidQualifiedSymbol = 3205
    | MissingQualifiedSymbol = 3206
    | InvalidType = 3207
    | MissingType = 3208
    | InvalidTypeAnnotation = 3209
    | MissingTypeAnnotation = 3210
    | InvalidReturnTypeAnnotation = 3211
    | MissingReturnTypeAnnotation = 3212
    | InvalidInitializerExpression = 3213
    | MissingInitializerExpression = 3214
    | MissingLTupleBracket = 3215
    | MissingRTupleBracket = 3216
    | MissingLArrayBracket = 3217
    | MissingRArrayBracket = 3218
    | MissingLCurlyBracket = 3219
    | MissingRCurlyBracket = 3220
    | MissingLAngleBracket = 3221
    | MissingRAngleBracket = 3222
    | InvalidArgument = 3223
    | MissingArgument = 3224
    | InvalidArgumentDeclaration = 3225
    | MissingArgumentDeclaration = 3226
    | InvalidTypeParameterDeclaration = 3227
    | MissingTypeParameterDeclaration = 3228
    | InvalidIdentifierExprInUpdate = 3231
    | MissingIdentifierExprInUpdate = 3232
    | InvalidUdtItemDeclaration = 3233
    | MissingUdtItemDeclaration = 3234
    | InvalidUdtItemNameDeclaration = 3235
    | MissingUdtItemNameDeclaration = 3236
    | InvalidAttributeArgument = 3237
    | MissingAttributeArgument = 3238
    | InvalidAttributeIdentifier = 3239
    | MissingAttributeIdentifier = 3240

    | EmptyValueArray = 3300
    | InvalidValueArray = 3301
    | InvalidValueTuple = 3302
    | UpdateOfArrayItemExpr = 3303
    | IntOverflow = 3304
    | DoubleOverflow = 3305

    | NotWithinGlobalScope = 4001
    | NotWithinNamespace = 4002
    | NotWithinCallable = 4003
    | NotWithinSpecialization = 4004
    | MisplacedOpenDirective = 4005
    | RUSloopInFunction = 4006
    | UsingInFunction = 4007
    | BorrowingInFunction = 4008
    | AdjointDeclInFunction = 4009
    | ControlledDeclInFunction = 4010
    | ControlledAdjointDeclInFunction = 4011
    | InvalidReturnWithinAllocationScope = 4012
    | WhileLoopInOperation = 4013
    | ConjugationWithinFunction = 4014

    | MissingPrecedingIfOrElif = 4101
    | MissingContinuationUntil = 4102
    | MissingPrecedingRepeat = 4103
    | MissingPrecedingWithin = 4104
    | MissingContinuationApply = 4105
    /// Temporary restriction.
    | ReturnFromWithinApplyBlock = 4106
    | DistributedAdjointGenerator = 4107
    | InvalidBodyGenerator = 4108
    | BodyGenArgMismatch = 4109
    | AdjointGenArgMismatch = 4110
    | SelfControlledGenerator = 4111
    | InvertControlledGenerator = 4112
    | ControlledGenArgMismatch = 4113
    | ControlledAdjointGenArgMismatch = 4114
    | MisplacedDeclarationAttribute = 4115

    | MissingExprInArray = 5001
    | MultipleTypesInArray = 5002
    | InvalidArrayItemIndex = 5003
    | ItemAccessForNonArray = 5004
    | InvalidTypeInArithmeticExpr = 5005
    | InvalidTypeForConcatenation = 5006
    | InvalidTypeInEqualityComparison = 5007
    | ArgumentMismatchInBinaryOp = 5008
    | TypeMismatchInConditional = 5009
    | ExpressionOfUnknownType = 5010
    | ExpectingUnitExpr = 5011
    | ExpectingIntExpr = 5012
    | ExpectingIntegralExpr = 5013
    | ExpectingBoolExpr = 5014
    | ExpectingStringExpr = 5015
    | ExpectingUserDefinedType = 5016
    | InvalidAdjointApplication = 5017
    | InvalidControlledApplication = 5018
    | ExpectingIterableExpr = 5020
    | ExpectingCallableExpr = 5021
    | UnknownIdentifier = 5022
    | UnsupportedResultComparison = 5023
    | ResultComparisonNotInOperationIf = 5024
    | ReturnInResultConditionedBlock = 5025
    | SetInResultConditionedBlock = 5026
    | UnsupportedCallableCapability = 5027
    // TODO: RELEASE 2021-07: Remove ErrorCode.UnsupportedCapability.
    | [<Obsolete "Renamed to UnsupportedCallableCapability.">] UnsupportedCapability = 5027

    | CallableRedefinition = 6001
    | CallableOverlapWithTypeConstructor = 6002
    | TypeRedefinition = 6003
    | TypeConstructorOverlapWithCallable = 6004
    | UnknownType = 6005
    | AmbiguousType = 6006
    | AmbiguousCallable = 6008
    | TypeSpecializationMismatch = 6009
    | SpecializationForUnknownCallable = 6010
    | RedefinitionOfBody = 6011
    | RedefinitionOfAdjoint = 6012
    | RedefinitionOfControlled = 6013
    | RedefinitionOfControlledAdjoint = 6014
    | RequiredUnitReturnForAdjoint = 6015
    | RequiredUnitReturnForControlled = 6016
    | RequiredUnitReturnForControlledAdjoint = 6017
    | AliasForNamespaceAlreadyExists = 6018
    | AliasForOpenedNamespace = 6019
    /// I.e., the chosen alias already exists.
    | InvalidNamespaceAliasName = 6020
    | ConflictInReferences = 6021
    | InaccessibleType = 6022
    | InaccessibleCallable = 6023

    | ExpectingUnqualifiedSymbol = 6101
    | ExpectingItemName = 6102
    | ExpectingIdentifier = 6103
    | UnknownNamespace = 6104
    | UnknownTypeInNamespace = 6105
    | TypeParameterRedeclaration = 6106
    | UnknownTypeParameterName = 6107
    | UnknownItemName = 6108
    | NotMarkedAsAttribute = 6109
    | InaccessibleTypeInNamespace = 6110
    | InaccessibleCallableInNamespace = 6111

    | ArgumentTupleShapeMismatch = 6201
    | ArgumentTupleMismatch = 6202
    | ArrayBaseTypeMismatch = 6203
    | UserDefinedTypeMismatch = 6204
    | CallableTypeInputTypeMismatch = 6205
    | CallableTypeOutputTypeMismatch = 6206
    | MissingFunctorSupport = 6207
    | ExcessFunctorSupport = 6208
    | FunctorSupportMismatch = 6209
    | ArgumentTypeMismatch = 6210
    | UnexpectedTupleArgument = 6211
    | AmbiguousTypeParameterResolution = 6212
    | ConstrainsTypeParameter = 6213
    | [<Obsolete("This diagnostic is no longer in use.")>] DirectRecursionWithinTemplate = 6214
    | GlobalTypeAlreadyExists = 6215
    | GlobalCallableAlreadyExists = 6216
    | LocalVariableAlreadyExists = 6217
    | NamedItemAlreadyExists = 6219
    | IdentifierCannotHaveTypeArguments = 6220
    | WrongNumberOfTypeArguments = 6221
    | InvalidUseOfTypeParameterizedObject = 6222
    | PartialApplicationOfTypeParameter = 6223
    | IndirectlyReferencedExpressionType = 6224
    | TypeMismatchInCopyAndUpdateExpr = 6225
    | InterpolatedStringInAttribute = 6226
    | ArgumentOfUserDefinedTypeInAttribute = 6227
    | TypeParameterizedArgumentInAttribute = 6228
    | AttributeArgumentTypeMismatch = 6229
    | InvalidEntryPointPlacement = 6230
    | QubitTypeInEntryPointSignature = 6231
    | CallableTypeInEntryPointSignature = 6232
    | UserDefinedTypeInEntryPointSignature = 6233
    | InnerTupleInEntryPointArgument = 6234
    | ArrayOfArrayInEntryPointArgument = 6235
    | [<Obsolete("This diagnostic is no longer in use. Multiple entry points are now allowed.")>] OtherEntryPointExists = 6236
    | [<Obsolete("This diagnostic is no longer in use. Multiple entry points are now allowed.")>] MultipleEntryPoints = 6237
    | MissingEntryPoint = 6238
    | InvalidEntryPointSpecialization = 6239
    | DuplicateEntryPointArgumentName = 6240
    | [<Obsolete("This diagnostic is no longer in use. The warning EntryPointInLibrary is given instead.")>] EntryPointInLibrary = 6241
    | InvalidTestAttributePlacement = 6242
    | InvalidExecutionTargetForTest = 6243
    | ExpectingFullNameAsAttributeArgument = 6244
    | AttributeInvalidOnSpecialization = 6245
    | AttributeInvalidOnCallable = 6246
    | UnresolvedTypeParameterForRecursiveCall = 6247
    | TypeParameterResConflictWithTypeArgument = 6248
    | FullNameConflictsWithNamespace = 6249
    | InvalidCyclicTypeParameterResolution = 6250
    | InvalidCharacterInInterpolatedArgument = 6251

    | TypeMismatchInReturn = 6301
    | TypeMismatchInValueUpdate = 6302
    | UpdateOfImmutableIdentifier = 6303
    | SymbolTupleShapeMismatch = 6305
    | OperationCallOutsideOfOperation = 6306
    | MissingReturnOrFailStatement = 6307
    | TypeCannotContainItself = 6308
    | TypeIsPartOfCyclicDeclaration = 6309
    | UserDefinedImplementationForIntrinsic = 6310
    | NonSelfGeneratorForSelfadjoint = 6311
    | MissingFunctorForAutoGeneration = 6312
    | ReturnStatementWithinAutoInversion = 6313
    | ValueUpdateWithinAutoInversion = 6314
    | RUSloopWithinAutoInversion = 6315
    | QuantumDependencyOutsideExprStatement = 6316
    | InvalidReassignmentInApplyBlock = 6317
    | TypeLessAccessibleThanParentType = 6318
    | TypeLessAccessibleThanParentCallable = 6319

    | UnexpectedCommandLineCompilerException = 7001
    | MissingInputFileOrSnippet = 7002
    | SnippetAndInputArguments = 7003
    | InvalidFilePath = 7004
    | UnknownSourceFile = 7005
    | UnknownProjectReference = 7007
    | CouldNotLoadSourceFile = 7008
    | FileIsNotAnAssembly = 7010
    | UnrecognizedContentInReference = 7011
    | MissingProjectReferenceDll = 7012
    | InvalidProjectOutputPath = 7013
    | SourceFilesMissing = 7014
    | UnknownCompilerPlugin = 7015
    | TypeLoadExceptionInCompilerPlugin = 7016
    | CouldNotLoadCompilerPlugin = 7017
    | CouldNotInstantiateRewriteStep = 7018
    | InvalidPathToTargetSpecificDecompositions = 7019
    | FailedToLoadTargetSpecificDecompositions = 7020
    | ConflictsInTargetSpecificDecompositions = 7021
    | UnexpectedCompilerException = 7022
    | InvalidCommandLineArgsInResponseFiles = 7023

    | FunctorGenerationFailed = 7101
    | TreeTrimmingFailed = 7102
    | QsGenerationFailed = 7104
    | DocGenerationFailed = 7105
    | SerializationFailed = 7106
    | GeneratingBinaryFailed = 7107
    | GeneratingDllFailed = 7108
    | PluginExecutionFailed = 7109
    | FileNotFoundDuringPluginExecution = 7110
    | PreEvaluationFailed = 7111
    | RewriteStepExecutionFailed = 7112
    | PostconditionVerificationFailed = 7113
    // the corresponding warning code exists
    | PreconditionVerificationFailed = 7202

    | CsharpGenerationGeneratedError = 8001
<<<<<<< HEAD
=======
    | QirEmissionGeneratedError = 8002

>>>>>>> 8046d4a4
    | PublishingPerfResultsFailed = 8101
    | PerformanceTrackingFailed = 8102
    | SyntaxTreeNotMonomorphized = 8103


type WarningCode =
    | ExcessSemicolon = 2001
    | ExcessComma = 3001
    | DeprecatedUnitType = 3002
    | DeprecatedArgumentForFunctorGenerator = 3003
    | DeprecatedOpCharacteristics = 3101
    | DeprecatedOpCharacteristicsIntro = 3102
    | DeprecatedNOToperator = 3301
    | DeprecatedANDoperator = 3302
    | DeprecatedORoperator = 3303
    | UseOfFutureReservedKeyword = 3304
    | [<Obsolete("This diagnostic is no longer in use. The error InvalidUseOfUnderscorePattern is given instead.")>] UseOfUnderscorePattern = 3305
    | DeprecatedTupleBrackets = 3306
    | DeprecatedQubitBindingKeyword = 3307
    | DeprecatedRUSloopInFunction = 4001

    | DiscardingItemInAssignment = 5001
    | ConditionalEvaluationOfOperationCall = 5002
    | DeprecationWithRedirect = 5003
    | DeprecationWithoutRedirect = 5004
    | UnsupportedResultComparison = 5023
    | ResultComparisonNotInOperationIf = 5024
    | ReturnInResultConditionedBlock = 5025
    | SetInResultConditionedBlock = 5026
    | UnsupportedCallableCapability = 5027

    | TypeParameterNotResolvedByArgument = 6001
    | ReturnTypeNotResolvedByArgument = 6002
    | NamespaceAleadyOpen = 6003
    | NamespaceAliasIsAlreadyDefined = 6004
    | MissingBodyDeclaration = 6005
    | DuplicateAttribute = 6201
    | MissingEntryPoint = 6202
    | IgnoredEntryPoint = 6203
    | ReservedEntryPointArgumentName = 6204
    | NonResultTypeReturnedInEntryPoint = 6205
    | EntryPointInLibrary = 6206
    | GeneratorDirectiveWillBeIgnored = 6301
    | UnreachableCode = 6302

    | DuplicateSourceFile = 7003
    | DuplicateProjectReference = 7004
    | DuplicateBinaryFile = 7005
    | ReferenceToUnknownProject = 7006
    | UnknownBinaryFile = 7007
    | CouldNotLoadBinaryFile = 7008
    | ReferencesSetToNull = 7009
    | ReferenceCannotBeIncludedInDll = 7010
    | UnresolvedItemsInGeneratedQs = 7101

    | RewriteStepDiagnosticsGenerationFailed = 7201
    // the corresponding error code exists
    | PreconditionVerificationFailed = 7202
    | RewriteStepLoadedViaReflection = 7203
    | FailedToLoadRewriteStepViaReflection = 7204

    | CsharpGenerationGeneratedWarning = 8001
    | QirEmissionGeneratedWarning = 8002

    | InvalidAssemblyProperties = 8101
    | MissingTargetInstructionName = 8102


type InformationCode =
    | CommandLineArguments = 7001
    | CompilingWithSourceFiles = 7002
    | CompilingWithAssemblies = 7003
    | LoadedRewriteSteps = 7004

    | GeneratedCsCode = 7101
    | GeneratedQsCode = 7102
    | GeneratedCodeOutputFolder = 7103

    | FileContentInMemory = 7201
    | BuiltTokenization = 7202
    | BuiltSyntaxTree = 7203
    | FormattedQsCode = 7204

    | CsharpGenerationGeneratedInfo = 8001
    | QirEmissionGeneratedInfo = 8002


type DiagnosticItem =
    | Error of ErrorCode
    | Warning of WarningCode
    | Information of InformationCode

    static member private ApplyArguments (args: IEnumerable<string>) str =
        let args: obj [] =
            if args = null then
                [||]
            else
                [|
                    for arg in args do
                        yield arg
                |]

        try
            String.Format(str, args)
        with _ -> str // let's fail silently for now

    static member Message(code: ErrorCode, args: IEnumerable<string>) =
        let ApplyArguments =
            DiagnosticItem.ApplyArguments args
            << function
            | ErrorCode.ExcessBracketError -> "No matching opening bracket for this closing bracket."
            | ErrorCode.MissingBracketError -> "An opening bracket has not been closed."
            | ErrorCode.MissingStringDelimiterError -> "File ends with an unclosed string."

            | ErrorCode.MisplacedOpeningBracket -> "Invalid placement of opening bracket."
            | ErrorCode.ExpectingOpeningBracket -> "Expecting opening bracket (\"{\")."
            | ErrorCode.ExpectingSemicolon -> "Expecting semicolon."
            | ErrorCode.UnexpectedFragmentDelimiter -> "Unexpected statement delimiter."
            | ErrorCode.ExpectingOpeningBracketOrSemicolon -> "Expecting opening bracket (\"{\") or semicolon."

            | ErrorCode.UnknownCodeFragment -> "Syntax does not match any known patterns."
            | ErrorCode.InvalidReturnStatement -> "Syntax error in return-statement."
            | ErrorCode.InvalidFailStatement -> "Syntax error in fail-statement."
            | ErrorCode.InvalidImmutableBinding -> "Syntax error in immutable binding."
            | ErrorCode.InvalidMutableBinding -> "Syntax error in mutable binding."
            | ErrorCode.InvalidValueUpdate -> "Syntax error in set-statement."
            | ErrorCode.InvalidIfClause -> "Syntax error in if-clause."
            | ErrorCode.InvalidElifClause -> "Syntax error in elif-clause."
            | ErrorCode.InvalidElseClause -> "Syntax error in else-clause."
            | ErrorCode.InvalidForLoopIntro -> "Syntax error in for-statement."
            | ErrorCode.InvalidWhileLoopIntro -> "Syntax error in while-statement."
            | ErrorCode.InvalidRepeatIntro -> "Syntax error in repeat header."
            | ErrorCode.InvalidUntilClause -> "Syntax error in until-clause."
            | ErrorCode.InvalidWithinBlockIntro -> "Syntax error in within-block header."
            | ErrorCode.InvalidApplyBlockIntro -> "Syntax error in apply-block header."
            | ErrorCode.InvalidUsingBlockIntro -> "Syntax error in using-block header."
            | ErrorCode.InvalidBorrowingBlockIntro -> "Syntax error in borrowing-block header."
            | ErrorCode.InvalidBodyDeclaration -> "Syntax error in body declaration."
            | ErrorCode.InvalidAdjointDeclaration -> "Syntax error in adjoint specialization declaration."
            | ErrorCode.InvalidControlledDeclaration -> "Syntax error in controlled specialization declaration."
            | ErrorCode.InvalidControlledAdjointDeclaration ->
                "Syntax error in controlled-adjoint specialization declaration."
            | ErrorCode.InvalidOperationDeclaration -> "Syntax error in operation declaration."
            | ErrorCode.InvalidFunctionDeclaration -> "Syntax error in function declaration."
            | ErrorCode.InvalidTypeDefinition -> "Syntax error in type definition."
            | ErrorCode.InvalidDeclarationAttribute -> "Syntax error in declaration attribute."
            | ErrorCode.InvalidNamespaceDeclaration -> "Syntax error in namespace declaration."
            | ErrorCode.InvalidOpenDirective -> "Syntax error in open-directive."
            | ErrorCode.InvalidExpressionStatement -> "Syntax error in expression-statement."
            | ErrorCode.InvalidConstructorExpression -> "Syntax error in constructor expression."
            | ErrorCode.InvalidKeywordWithinExpression -> "Invalid use of a reserved keyword within an expression."
            | ErrorCode.InvalidUseOfReservedKeyword -> "The symbol is reserved for internal use only."
            | ErrorCode.InvalidUseOfUnderscorePattern ->
                "Double underscores as well as underscores before a dot or at the end of a namespace name are reserved for internal use only."
            | ErrorCode.ExcessContinuation -> "Unexpected code fragment."
            | ErrorCode.NonCallExprAsStatement -> "An expression used as a statement must be a call expression."

            | ErrorCode.InvalidExpression -> "Syntax error in expression."
            | ErrorCode.MissingExpression -> "Expecting expression."
            | ErrorCode.InvalidIdentifierName ->
                "Identifiers need to start with an ASCII letter or an underscore, and need to contain at least one non-underscore character."
            | ErrorCode.InvalidPathSegment ->
                "All path segments need to start with an ASCII letter or an underscore, and need to contain at least one non-underscore character."
            | ErrorCode.InvalidTypeName ->
                "Type names need to start with an ASCII letter or an underscore, and need to contain at least one non-underscore character."
            | ErrorCode.InvalidTypeParameterName -> "Type parameter names must be of the form \"'TName\"."
            | ErrorCode.InvalidTypeParameterList -> "Type parameters must be separated by commas."
            | ErrorCode.MissingIdentifer -> "Incomplete path name."
            | ErrorCode.UnknownFunctorGenerator ->
                "Unknown functor generator. Possible generators are  \"auto\", \"distribute\", \"invert\", \"self\", or a user-defined implementation."
            | ErrorCode.InvalidAssignmentToExpression ->
                "Cannot have an expression on the left hand side of the assignment."
            | ErrorCode.ExpectingComma -> "Expecting comma."
            | ErrorCode.ExpectingAssignment -> "Expecting assignment (\"=\")."
            | ErrorCode.ExpectingIteratorItemAssignment -> "Expecting iteration keyword \"in\"."
            | ErrorCode.UnknownSetName -> "Invalid set name. Possible names are \"Ctl\", and \"Adj\"."
            | ErrorCode.InvalidOperationCharacteristics -> "Syntax error in operation characteristics annotation."
            | ErrorCode.MissingOperationCharacteristics -> "Expecting operation characteristics annotation."
            | ErrorCode.ExpectingUpdateExpression -> "Expecting and expression of the form \"expr <- expr\"."

            | ErrorCode.InvalidIdentifierDeclaration ->
                "Invalid identifier declaration. Expecting an unqualified symbol name."
            | ErrorCode.MissingIdentifierDeclaration -> "Expecting an unqualified symbol name."
            | ErrorCode.InvalidSymbolTupleDeclaration ->
                "Invalid symbol declaration. Expecting either a single symbol or a symbol tuple."
            | ErrorCode.MissingSymbolTupleDeclaration -> "Expecting a single symbol or a symbol tuple."
            | ErrorCode.InvalidQualifiedSymbol -> "Invalid symbol name."
            | ErrorCode.MissingQualifiedSymbol -> "Expecting a qualified or unqualified symbol."
            | ErrorCode.InvalidType -> "Invalid type name."
            | ErrorCode.MissingType -> "Expecting a type name."
            | ErrorCode.InvalidTypeAnnotation -> "Invalid type annotation. Expecting a colon followed by a type."
            | ErrorCode.MissingTypeAnnotation -> "Expecting type annotation."
            | ErrorCode.InvalidReturnTypeAnnotation ->
                "Invalid return type annotation. The argument tuple needs to be followed by a colon and the return type of the callable."
            | ErrorCode.MissingReturnTypeAnnotation ->
                "Expecting return type annotation. The argument tuple needs to be followed by a colon and the return type of the callable."
            | ErrorCode.InvalidInitializerExpression ->
                "Invalid initializer expression. Possible initializers are \"Qubit()\", \"Qubit[expr]\", or tuples thereof."
            | ErrorCode.MissingInitializerExpression ->
                "Expecting initializer expression. Possible initializers are \"Qubit()\", \"Qubit[expr]\", or tuples thereof."
            | ErrorCode.MissingRTupleBracket -> "Expecting \")\"."
            | ErrorCode.MissingLTupleBracket -> "Expecting \"(\"."
            | ErrorCode.MissingRArrayBracket -> "Expecting \"]\"."
            | ErrorCode.MissingLArrayBracket -> "Expecting \"[\"."
            | ErrorCode.MissingRCurlyBracket -> "Expecting \"}\"."
            | ErrorCode.MissingLCurlyBracket -> "Expecting \"{\"."
            | ErrorCode.MissingRAngleBracket -> "Expecting \">\"."
            | ErrorCode.MissingLAngleBracket -> "Expecting \"<\"."
            | ErrorCode.InvalidArgument ->
                "Invalid argument. Expecting expression or missing argument indication (\"_\")."
            | ErrorCode.MissingArgument -> "Expecting expression or missing argument indication (\"_\")."
            | ErrorCode.InvalidArgumentDeclaration ->
                "Invalid argument declaration. Expecting a symbol declaration followed by a type  (\"symbolName : SymbolType\")."
            | ErrorCode.MissingArgumentDeclaration ->
                "Expecting a symbol declaration followed by a type (\"symbolName : SymbolType\")."
            | ErrorCode.InvalidTypeParameterDeclaration ->
                "Invalid type parameter declaration. Expecting a type parameter name of the form \"'TName\"."
            | ErrorCode.MissingTypeParameterDeclaration -> "Expecting a type parameter name of the form \"'TName\"."
            | ErrorCode.InvalidIdentifierExprInUpdate ->
                "Invalid or immutable expression. Expecting a mutable identifier (i.e. an unqualified symbol) or a tuple thereof."
            | ErrorCode.MissingIdentifierExprInUpdate ->
                "Missing identifier. Expecting a mutable identifier or a tuple thereof."
            | ErrorCode.InvalidUdtItemDeclaration ->
                "Invalid item declaration. Expecting either a named item (\"itemName : ItemType\"), or an anonymous item as indicated by denoting the type only."
            | ErrorCode.MissingUdtItemDeclaration ->
                "Missing item. Expecting either a named item (\"itemName : ItemType\"), or an anonymous item as indicated by denoting the type only."
            | ErrorCode.InvalidUdtItemNameDeclaration -> "Invalid item name. Expecting an unqualified symbol name."
            | ErrorCode.MissingUdtItemNameDeclaration -> "Expecting an unqualified symbol name."
            | ErrorCode.InvalidAttributeArgument ->
                "Invalid attribute argument. Expecting an argument tuple of compile time constants."
            | ErrorCode.MissingAttributeArgument -> "Expecting a argument tuple of compile time constants."
            | ErrorCode.InvalidAttributeIdentifier ->
                "Invalid attribute identifier. Expecting a qualified or unqualified symbol."
            | ErrorCode.MissingAttributeIdentifier -> "Expecting an attribute identifier."

            | ErrorCode.EmptyValueArray ->
                "Empty arrays of undefined type are not supported. Use \"new T[0]\" for a suitable type T instead."
            | ErrorCode.InvalidValueArray ->
                "Syntax error in value array. Expecting a comma separated list of expressions."
            | ErrorCode.InvalidValueTuple ->
                "Syntax error in value tuple. Expecting a comma separated list of tuple items."
            | ErrorCode.UpdateOfArrayItemExpr ->
                "Array items are immutable. To set an item \"idx\" of an array \"arr\" to a value \"expr\", use and reassign a copy-and-update expression instead: \"set arr w/= idx <- expr;\"."
            | ErrorCode.IntOverflow -> "Int literal is outside of the range of valid values."
            | ErrorCode.DoubleOverflow -> "Double literal is outside of the range of valid values."

            | ErrorCode.NotWithinGlobalScope -> "Namespace declarations can only occur on a global scope."
            | ErrorCode.NotWithinNamespace ->
                "Declarations and their attributes, as well as open-directives can only occur within a namespace."
            | ErrorCode.NotWithinCallable ->
                "Specialization declarations can only occur within an operation or function."
            | ErrorCode.NotWithinSpecialization ->
                "Statements can only occur within a callable or specialization declaration."
            | ErrorCode.MisplacedOpenDirective -> "Open directives can only occur at the beginning of a namespace."
            | ErrorCode.RUSloopInFunction ->
                "Repeat-until-success-loops cannot be used in functions. Please use a while-loop instead."
            | ErrorCode.UsingInFunction -> "Using-statements cannot be used in functions."
            | ErrorCode.BorrowingInFunction -> "Borrowing-statements cannot be used in functions."
            | ErrorCode.AdjointDeclInFunction -> "Adjoint specializations can only be defined for operations."
            | ErrorCode.ControlledDeclInFunction -> "Controlled specializations can only be defined for operations."
            | ErrorCode.ControlledAdjointDeclInFunction ->
                "Controlled-adjoint specializations can only be defined for operations."
            | ErrorCode.InvalidReturnWithinAllocationScope ->
                "Return-statements may only occur at the end of a using- or borrowing-block."
            | ErrorCode.WhileLoopInOperation ->
                "While-loops cannot be used in operations. Avoid conditional loops in operations if possible, and use a repeat-until-success pattern otherwise."
            | ErrorCode.ConjugationWithinFunction ->
                "Conjugations may only occur within operations, since they cannot add to the expressiveness within functions."

            | ErrorCode.MissingPrecedingIfOrElif -> "An elif- or else-block must be preceded by an if- or elif-block."
            | ErrorCode.MissingContinuationUntil -> "A repeat-block must be followed by an until-clause."
            | ErrorCode.MissingPrecedingRepeat -> "An until-clause must be preceded by a repeat-block."
            | ErrorCode.MissingPrecedingWithin -> "An apply-block must be preceded by the within-block."
            | ErrorCode.MissingContinuationApply -> "A within-block must be followed by an apply-block."
            | ErrorCode.ReturnFromWithinApplyBlock -> "Return-statements may not occur in an apply-block."
            | ErrorCode.DistributedAdjointGenerator ->
                "Invalid generator for adjoint specialization. Valid generators are \"invert\", \"self\" and \"auto\"."
            | ErrorCode.InvalidBodyGenerator ->
                "Invalid generator for body specialization. A body specialization must be user defined (\"body (...)\"), or specified as intrinsic (\"body intrinsic\")."
            | ErrorCode.BodyGenArgMismatch ->
                "The argument to a user-defined body specialization must be of the form \"(...)\"."
            | ErrorCode.AdjointGenArgMismatch ->
                "The argument to a user-defined adjoint specialization must be of the form \"(...)\"."
            | ErrorCode.SelfControlledGenerator ->
                "Invalid generator for controlled specialization. Valid generators are \"distributed\" and \"auto\"."
            | ErrorCode.InvertControlledGenerator ->
                "Invalid generator for controlled specialization. Valid generators are \"distributed\" and \"auto\"."
            | ErrorCode.ControlledGenArgMismatch ->
                "The argument to a user-defined controlled specialization must be of the form \"(ctlQsName, ...)\"."
            | ErrorCode.ControlledAdjointGenArgMismatch ->
                "The argument to a user-defined controlled-adjoint specialization must be of the form \"(ctlQsName, ...)\"."
            | ErrorCode.MisplacedDeclarationAttribute ->
                "An attribute must be followed by a callable declaration, a type declaration, or by another attribute."

            | ErrorCode.MissingExprInArray -> "Underscores cannot be used to denote missing array elements."
            | ErrorCode.MultipleTypesInArray -> "Array items must have a common base type."
            | ErrorCode.InvalidArrayItemIndex ->
                "Expecting an expression of type Int or Range. Got an expression of type {0}."
            | ErrorCode.ItemAccessForNonArray ->
                "The type {0} does not provide item access. Items can only be accessed for values of array type."
            | ErrorCode.InvalidTypeInArithmeticExpr ->
                "The type {0} does not support arithmetic operators. Expecting an expression of type Int, BigInt or Double."
            | ErrorCode.InvalidTypeForConcatenation ->
                "The type {0} does not support concatenation. Expecting an expression of array type."
            | ErrorCode.InvalidTypeInEqualityComparison -> "The type {0} does not support equality comparison."
            | ErrorCode.ArgumentMismatchInBinaryOp ->
                "The given arguments of type {0} and {1} do not have a common base type."
            | ErrorCode.TypeMismatchInConditional ->
                "The returned values of type {0} and {1} in the conditional expression do not have a common base type."
            | ErrorCode.ExpressionOfUnknownType -> "Expression of unknown type."
            | ErrorCode.ExpectingUnitExpr ->
                "Expecting expression of type Unit. Only expressions of type Unit can be used as expression statements."
            | ErrorCode.ExpectingIntExpr ->
                "Expecting an expression of type Int. Got an expression of type {0} instead."
            | ErrorCode.ExpectingIntegralExpr ->
                "Expecting an expression of type Int or BigInt. Got an expression of type {0} instead."
            | ErrorCode.ExpectingBoolExpr ->
                "Expecting an expression of type Bool. Got an expression of type {0} instead."
            | ErrorCode.ExpectingStringExpr ->
                "Expecting an expression of type String. Got an expression of type {0} instead."
            | ErrorCode.ExpectingUserDefinedType ->
                "The type of the expression needs to be a user defined type. The given expression is of type {0}."
            | ErrorCode.InvalidAdjointApplication -> "No suitable adjoint specialization exists."
            | ErrorCode.InvalidControlledApplication -> "No suitable controlled specialization exists."
            | ErrorCode.ExpectingIterableExpr ->
                "The type {0} does not support iteration. Expecting an expression of array type or of type Range."
            | ErrorCode.ExpectingCallableExpr ->
                "The type of the expression must be a function or operation type. The given expression is of type {0}."
            | ErrorCode.UnknownIdentifier -> "No identifier with the name \"{0}\" exists."
            // TODO: When the names of the runtime capabilities are finalized, they can be included in the result
            //       comparison error messages.
            | ErrorCode.UnsupportedResultComparison -> "The target {0} does not support comparing measurement results."
            | ErrorCode.ResultComparisonNotInOperationIf ->
                "Measurement results cannot be compared here. "
                + "The target {0} only supports comparing measurement results as part of the condition of an if- or elif-statement in an operation."
            | ErrorCode.ReturnInResultConditionedBlock ->
                "A return statement cannot be used here. "
                + "The target {0} does not support return statements in conditional blocks that depend on a measurement result."
            | ErrorCode.SetInResultConditionedBlock ->
                "The variable \"{0}\" cannot be reassigned here. "
                + "In conditional blocks that depend on a measurement result, the target {1} only supports reassigning variables that were declared within the block."
            | ErrorCode.UnsupportedCallableCapability ->
                "The callable {0} requires the {1} runtime capability, which is not supported by the target {2}."

            | ErrorCode.CallableRedefinition ->
                "Invalid callable declaration. A function or operation with the name \"{0}\" already exists."
            | ErrorCode.CallableOverlapWithTypeConstructor ->
                "Invalid callable declaration. A type constructor with the name \"{0}\" already exists."
            | ErrorCode.TypeRedefinition -> "Invalid type declaration. A type with the name \"{0}\" already exists."
            | ErrorCode.TypeConstructorOverlapWithCallable ->
                "Invalid type declaration. A function or operation with the name \"{0}\" already exists."
            | ErrorCode.UnknownType -> "No type with the name \"{0}\" exists in any of the open namespaces."
            | ErrorCode.AmbiguousType ->
                "Multiple open namespaces contain a type with the name \"{0}\". Use a fully qualified name instead. Open namespaces containing a type with that name are {1}."
            | ErrorCode.InaccessibleType -> "The type {0} exists in an open namespace, but is not accessible from here."
            | ErrorCode.InaccessibleCallable ->
                "The callable {0} exists in an open namespace, but is not accessible from here."
            | ErrorCode.AmbiguousCallable ->
                "Multiple open namespaces contain a callable with the name \"{0}\". Use a fully qualified name instead. Open namespaces containing a callable with that name are {1}."
            | ErrorCode.TypeSpecializationMismatch ->
                "Invalid specialization declaration. The type specializations do not match the expected number of type parameters. Expecting {0} type argument(s)."
            | ErrorCode.SpecializationForUnknownCallable ->
                "No callable with the name \"{0}\" exists in the current namespace. Specializations need to be declared in the same namespace as the callable they extend."
            | ErrorCode.RedefinitionOfBody -> "A body specialization for the given parameters already exists."
            | ErrorCode.RedefinitionOfAdjoint -> "An adjoint specialization for the given parameters already exists."
            | ErrorCode.RedefinitionOfControlled ->
                "A controlled specialization for the given parameters already exists."
            | ErrorCode.RedefinitionOfControlledAdjoint ->
                "A controlled-adjoint specialization for the given parameters already exists."
            | ErrorCode.RequiredUnitReturnForAdjoint ->
                "Adjoint specializations can only be defined for operations returning Unit."
            | ErrorCode.RequiredUnitReturnForControlled ->
                "Controlled specializations can only be defined for operations returning Unit."
            | ErrorCode.RequiredUnitReturnForControlledAdjoint ->
                "Controlled-adjoint specializations can only be defined for operations returning Unit."
            | ErrorCode.AliasForNamespaceAlreadyExists -> "The namespace had already been opened as \"{0}\"."
            | ErrorCode.AliasForOpenedNamespace ->
                "Namespace is already open. Cannot open namespace under a different name."
            | ErrorCode.InvalidNamespaceAliasName -> "A namespace or a namespace short name \"{0}\" already exists."
            | ErrorCode.ConflictInReferences -> "Could not resolve conflict between {0} declared in {1}."

            | ErrorCode.ExpectingUnqualifiedSymbol -> "Expecting an unqualified symbol name."
            | ErrorCode.ExpectingItemName -> "Expecting an item name, i.e. an unqualified symbol."
            | ErrorCode.ExpectingIdentifier -> "Expecting either a qualified or an unqualified symbol."
            | ErrorCode.UnknownNamespace -> "No namespace with the name \"{0}\" exists."
            | ErrorCode.UnknownTypeInNamespace -> "No type with the name \"{0}\" exists in the namespace {1}."
            | ErrorCode.TypeParameterRedeclaration -> "A type parameter with the name \"{0}\" already exists."
            | ErrorCode.UnknownTypeParameterName -> "No type parameter with the name \"{0}\" exists."
            | ErrorCode.UnknownItemName -> "The type {0} does not define an item with name \"{1}\"."
            | ErrorCode.NotMarkedAsAttribute ->
                "The type {0} is not marked as an attribute. Add \"@Attribute()\" above its declaration to indicate that it may be used as attribute."
            | ErrorCode.InaccessibleTypeInNamespace -> "The type {0} in namespace {1} is not accessible from here."
            | ErrorCode.InaccessibleCallableInNamespace ->
                "The callable {0} in namespace {1} is not accessible from here."

            | ErrorCode.ArgumentTupleShapeMismatch ->
                "The shape of the given tuple does not match the expected type. Got an argument of type {0}, expecting one of type {1} instead."
            | ErrorCode.ArgumentTupleMismatch ->
                "The type of the given tuple does not match the expected type. Got an argument of type {0}, expecting one of type {1} instead."
            | ErrorCode.ArrayBaseTypeMismatch -> "The array item type {0} does not match the expected type {1}."
            | ErrorCode.UserDefinedTypeMismatch -> "The type {0} does not match the expected user defined type {1}."
            | ErrorCode.CallableTypeInputTypeMismatch ->
                "The argument type {0} of the given callable does not match the expected type {1}."
            | ErrorCode.CallableTypeOutputTypeMismatch ->
                "The return type {0} of the given callable does not match the expected type {1}."
            | ErrorCode.MissingFunctorSupport ->
                "The given argument does not support the required functor(s). Missing support for the functor(s) {0}."
            | ErrorCode.ExcessFunctorSupport ->
                "The given argument is less general than the expected one due to requiring additional support for the functor(s) {0}."
            | ErrorCode.FunctorSupportMismatch ->
                "The set of supported functors does not match the expected type. Expecting support for the functor(s) {0}."
            | ErrorCode.ArgumentTypeMismatch ->
                "The type of the given argument does not match the expected type. Got an argument of type {0}, expecting one of type {1} instead."
            | ErrorCode.UnexpectedTupleArgument -> "Unexpected argument tuple. Expecting an argument of type {0}."
            | ErrorCode.AmbiguousTypeParameterResolution ->
                "The type parameter resolution for the call is ambiguous. Please provide explicit type arguments, e.g. Op<Int, Double>(arg)."
            | ErrorCode.ConstrainsTypeParameter -> "The given expression constrains the type parameter(s) {0}."
            | ErrorCode.DirectRecursionWithinTemplate ->
                "Direct recursive calls within templates require explicit type arguments. Please provide type arguments, e.g. Op<Int, Double>(arg)."
            | ErrorCode.GlobalTypeAlreadyExists -> "A type with the name \"{0}\" already exists."
            | ErrorCode.GlobalCallableAlreadyExists -> "A callable with the name \"{0}\" already exists."
            | ErrorCode.LocalVariableAlreadyExists -> "A variable with the name \"{0}\" already exists."
            | ErrorCode.NamedItemAlreadyExists -> "An item with the name \"{0}\" already exists."
            | ErrorCode.IdentifierCannotHaveTypeArguments -> "The given identifier cannot have type arguments."
            | ErrorCode.WrongNumberOfTypeArguments ->
                "The number of type arguments does not match the number of type parameters for this identifier. Expecting {0} type argument(s)."
            | ErrorCode.InvalidUseOfTypeParameterizedObject ->
                "The type of the given expression cannot be determined. Provide explicit type arguments (\"identifier<commaSeparatedTypeArguments>\")."
            | ErrorCode.PartialApplicationOfTypeParameter -> "Generic type parameters cannot be partially resolved."
            | ErrorCode.IndirectlyReferencedExpressionType ->
                "The type {0} of the expression is defined in an assembly that is not referenced."
            | ErrorCode.TypeMismatchInCopyAndUpdateExpr ->
                "The type {0} of the given expression is not compatible with the expected type {1}."
            | ErrorCode.InterpolatedStringInAttribute -> "Interpolated strings cannot be used as attribute arguments."
            | ErrorCode.ArgumentOfUserDefinedTypeInAttribute ->
                "Items of user defined type cannot be used as attribute arguments."
            | ErrorCode.TypeParameterizedArgumentInAttribute ->
                "The type of attribute arguments must be known at compile time."
            | ErrorCode.AttributeArgumentTypeMismatch ->
                "The type of the given argument does not match the expected type."
            | ErrorCode.InvalidEntryPointPlacement ->
                "Invalid entry point. Entry point attributes may only occur on suitable callables without type-parameterizations."
            | ErrorCode.QubitTypeInEntryPointSignature ->
                "Invalid entry point. Values of type Qubit may not be used as arguments or return values to entry points."
            | ErrorCode.CallableTypeInEntryPointSignature ->
                "Invalid entry point. Values of operation or function type may not be used as arguments or return values to entry points."
            | ErrorCode.UserDefinedTypeInEntryPointSignature ->
                "Invalid entry point. Values of user defined type may not be used as arguments or return values to entry points."
            | ErrorCode.InnerTupleInEntryPointArgument ->
                "Anonymous tuple items or arrays of tuples are not supported in entry point arguments. All items need to be named."
            | ErrorCode.ArrayOfArrayInEntryPointArgument ->
                "Multi-dimensional arrays are not supported in entry point arguments."
            | ErrorCode.OtherEntryPointExists -> "Invalid entry point. An entry point {0} already exists in {1}."
            | ErrorCode.MultipleEntryPoints -> "The project contains more than one entry point."
            | ErrorCode.MissingEntryPoint ->
                "Missing entry point. Execution on a quantum processor requires that a Q# entry point is defined using the @EntryPoint() attribute. Any C# driver code should be defined in a separate project."
            | ErrorCode.InvalidEntryPointSpecialization ->
                "Entry points cannot have any other specializations besides the default body."
            | ErrorCode.DuplicateEntryPointArgumentName ->
                "Invalid name for entry point argument. A similar argument name is already in use."
            | ErrorCode.EntryPointInLibrary -> "Invalid entry point. Only executable Q# projects can have entry points."
            | ErrorCode.InvalidTestAttributePlacement ->
                "Invalid test attribute. Test attributes may only occur on callables that have no arguments and return Unit."
            | ErrorCode.InvalidExecutionTargetForTest ->
                "Invalid execution target. Currently, valid execution targets for tests are the QuantumSimulator, the ToffoliSimulator, or the ResourcesEstimator."
            | ErrorCode.ExpectingFullNameAsAttributeArgument ->
                "Invalid attribute argument. Expecting a fully qualified name as argument to the {0} attribute."
            | ErrorCode.AttributeInvalidOnSpecialization ->
                "Invalid attribute placement. The attribute {0} cannot be attached to a specialization declaration."
            | ErrorCode.AttributeInvalidOnCallable ->
                "Invalid attribute placement. The attribute {0} cannot be attached to a callable declaration."
            | ErrorCode.UnresolvedTypeParameterForRecursiveCall ->
                "The type argument(s) for the recursive call could not be inferred. Please provide explicit type arguments, e.g. Op<Int, Double>(arg)."
            | ErrorCode.TypeParameterResConflictWithTypeArgument ->
                "The type of the expression needs to match the defined type argument. Expecting an expression of type {0}."
            | ErrorCode.FullNameConflictsWithNamespace -> "The name {0} conflicts with a namespace name."
            | ErrorCode.InvalidCyclicTypeParameterResolution ->
                "The call cycle results in an ambiguous or conflicting type parameter resolution."
            | ErrorCode.InvalidCharacterInInterpolatedArgument ->
                "Interpolated string arguments cannot contain the '{0}' character."

            | ErrorCode.TypeMismatchInReturn ->
                "The type {0} of the given expression is not compatible with the expected return type {1}."
            | ErrorCode.TypeMismatchInValueUpdate ->
                "The type {0} of the given expression is not compatible with the type {1} of the identifier."
            | ErrorCode.UpdateOfImmutableIdentifier -> "An immutable identifier cannot be modified."
            | ErrorCode.SymbolTupleShapeMismatch ->
                "The shape of the symbol tuple is not compatible with the assigned expression of type {0}."
            | ErrorCode.OperationCallOutsideOfOperation -> "Operations may only be called from within operations."
            | ErrorCode.MissingReturnOrFailStatement -> "Not all code paths return a value."
            | ErrorCode.TypeCannotContainItself -> "A type declaration cannot reference itself."
            | ErrorCode.TypeIsPartOfCyclicDeclaration ->
                "Cyclic type declaration. Types cannot mutually call each other."
            | ErrorCode.UserDefinedImplementationForIntrinsic ->
                "A specialization of this callable has been declared as intrinsic. User-defined specializations may only be given for non-intrinsic callables."
            | ErrorCode.NonSelfGeneratorForSelfadjoint ->
                "An adjoint or controlled adjoint specialization of this callable has been declared to be self-adjoint. This specialization needs to be self-adjoint as well."
            | ErrorCode.MissingFunctorForAutoGeneration ->
                "The called operation does not support the necessary functor(s) for the requested auto-generation of a specialization. Missing support for functor(s) {0}."
            | ErrorCode.ReturnStatementWithinAutoInversion ->
                "Auto-generation of inversions is not supported for operations that contain explicit return-statements."
            | ErrorCode.ValueUpdateWithinAutoInversion ->
                "Auto-generation of inversions is not supported for operations that contain set-statements."
            | ErrorCode.RUSloopWithinAutoInversion ->
                "Auto-generation of inversions is not supported for operations that contain repeat-until-success-loops."
            | ErrorCode.QuantumDependencyOutsideExprStatement ->
                "Auto-generation of inversions is not supported for operations that contain operation calls outside expression statements."
            | ErrorCode.InvalidReassignmentInApplyBlock ->
                "Variables that are used in the within-block (specifying the outer transformation) cannot be reassigned in the apply-block (specifying the inner transformation)."
            | ErrorCode.TypeLessAccessibleThanParentType -> "The type {0} is less accessible than the parent type {1}."
            | ErrorCode.TypeLessAccessibleThanParentCallable -> "The type {0} is less accessible than the callable {1}."

            | ErrorCode.UnexpectedCommandLineCompilerException -> "The command line compiler threw an exception."
            | ErrorCode.MissingInputFileOrSnippet ->
                "The command line compiler needs a list of files or a code snippet to process."
            | ErrorCode.SnippetAndInputArguments ->
                "The command line compiler can accept a list of files or a code snippet, but not both."
            | ErrorCode.InvalidFilePath -> "The full path for the file \"{0}\" could not be determined."
            | ErrorCode.UnknownSourceFile -> "Could not find the source file \"{0}\" to compile."
            | ErrorCode.UnknownProjectReference -> "Could not find the project file for the referenced project \"{0}\"."
            | ErrorCode.CouldNotLoadSourceFile -> "Unable to load source file \"{0}\"."
            | ErrorCode.FileIsNotAnAssembly -> "The given file \"{0}\" is not an valid .NET Core assembly."
            | ErrorCode.UnrecognizedContentInReference ->
                "Unrecognized content in reference \"{0}\". The binary file may have been compiled with an incompatible compiler version."
            | ErrorCode.MissingProjectReferenceDll ->
                "Missing binary file for project reference \"{0}\". Build the referenced project for its content to be detected correctly."
            | ErrorCode.InvalidProjectOutputPath -> "Invalid project output path for project \"{0}\"."
            | ErrorCode.SourceFilesMissing -> "No source files have been specified."
            | ErrorCode.UnknownCompilerPlugin ->
                "Could not find the .NET Core library \"{0}\" specifying transformations to perform as part of the compilation process."
            | ErrorCode.TypeLoadExceptionInCompilerPlugin ->
                "Unable to load the file \"{0}\" specifying transformations to perform as part of the compilation process. Unable to load one or more of the requested types."
            | ErrorCode.CouldNotLoadCompilerPlugin ->
                "Unable to load the file \"{0}\" specifying transformations to perform as part of the compilation process. The file needs to be a suitable .NET Core library."
            | ErrorCode.CouldNotInstantiateRewriteStep ->
                "Could not instantiate the type {0} in \"{1}\" specifying a rewrite step. The type may not have a parameterless constructor."
            | ErrorCode.InvalidPathToTargetSpecificDecompositions ->
                "Could not find the file \"{0}\" that specifies target specific implementations."
            | ErrorCode.FailedToLoadTargetSpecificDecompositions ->
                "Unable to load target specific implementations from \"{0}\"."
            | ErrorCode.ConflictsInTargetSpecificDecompositions ->
                "The specified assemblies containing target specific decompositions contain conflicting declarations."
            | ErrorCode.UnexpectedCompilerException -> "The compiler threw an exception."
            | ErrorCode.InvalidCommandLineArgsInResponseFiles -> "Invalid command line arguments in response file(s)."

            | ErrorCode.FunctorGenerationFailed -> "Auto-generation of functor specialization(s) failed."
            | ErrorCode.TreeTrimmingFailed -> "The generated syntax tree could not be trimmed."
            | ErrorCode.QsGenerationFailed -> "Unable to generate formatted Q# code based on the built syntax tree."
            | ErrorCode.DocGenerationFailed -> "Unable to generate documentation for the compiled code."
            | ErrorCode.SerializationFailed -> "Unable to serialize the built compilation."
            | ErrorCode.GeneratingBinaryFailed -> "Unable to generate binary format for the compilation."
            | ErrorCode.GeneratingDllFailed -> "Unable to generate dll containing the compiled binary."
            | ErrorCode.PluginExecutionFailed -> "The compilation step \"{0}\" loaded from \"{1}\" threw an exception."
            | ErrorCode.FileNotFoundDuringPluginExecution ->
                "Could not find the reference(s) to execute the compilation step \"{0}\" loaded from \"{1}\". The reference(s) may not be available, or the compilation step may have been compiled against a newer compiler version."
            | ErrorCode.PreEvaluationFailed -> "The generated syntax tree could not be pre-evaluated."
            | ErrorCode.RewriteStepExecutionFailed ->
                "Executing the transformation for the compilation step \"{0}\" loaded from \"{1}\" failed."
            | ErrorCode.PostconditionVerificationFailed ->
                "The postcondition for the compilation step \"{0}\" loaded from \"{1}\" was not satisfied. The transformation has produced incorrect output and should be excluded from the compilation process."
            | ErrorCode.PreconditionVerificationFailed ->
                "The precondition for the compilation step \"{0}\" loaded from \"{1}\" was not met."

            | ErrorCode.CsharpGenerationGeneratedError -> ""
<<<<<<< HEAD
=======
            | ErrorCode.QirEmissionGeneratedError -> ""

>>>>>>> 8046d4a4
            | ErrorCode.PublishingPerfResultsFailed -> "Performance results failed to be published at \"{0}\"."
            | ErrorCode.PerformanceTrackingFailed -> "Performance tracking failed with error \"{0}\"."
            | ErrorCode.SyntaxTreeNotMonomorphized ->
                "The given compilation contains type parameters. The monomorphization pass needs to be run to eliminate them."

            | _ -> ""

        code |> ApplyArguments

    static member Message(code: WarningCode, args: IEnumerable<string>) =
        let ApplyArguments =
            DiagnosticItem.ApplyArguments args
            << function
            | WarningCode.ExcessSemicolon -> "Extra semicolon will be ignored."
            | WarningCode.ExcessComma -> "Extra comma will be ignored."
            | WarningCode.DeprecatedUnitType -> "Deprecated syntax. Use the type name \"Unit\" instead."
            | WarningCode.DeprecatedArgumentForFunctorGenerator ->
                "Deprecated syntax. An argument tuple is expected where \"...\" indicates the position of the declaration arguments, e.g. \"(...)\" for body and adjoint, \"(cs, ...)\" for controlled and controlled adjoint."
            | WarningCode.DeprecatedOpCharacteristics ->
                "Deprecated syntax. Use \"{0}\" to denote the operation characteristics instead."
            | WarningCode.DeprecatedOpCharacteristicsIntro -> "Deprecated syntax. Use \"is\" instead."
            | WarningCode.DeprecatedNOToperator -> "Deprecated syntax. Use \"not\" to denote the logical NOT operator."
            | WarningCode.DeprecatedANDoperator -> "Deprecated syntax. Use \"and\" to denote the logical AND operator."
            | WarningCode.DeprecatedORoperator -> "Deprecated syntax. Use \"or\" to denote the logical OR operator."
            | WarningCode.UseOfFutureReservedKeyword -> "The symbol will be reserved for internal use in the future."
            | WarningCode.UseOfUnderscorePattern ->
                "Double underscores as well as underscores before a dot or at the end of a namespace name will be reserved for internal use in the future."
            | WarningCode.DeprecatedTupleBrackets ->
                "Deprecated syntax. Parentheses here are no longer required and will not be supported in the future."
            | WarningCode.DeprecatedQubitBindingKeyword ->
                "The \"{0}\" keyword has been replaced with \"{1}\", and qubits may now be allocated without a block. "
                + "Consider \"{1} q = Qubit();\" or \"{1} q = Qubit() {{ ... }}\"."
            | WarningCode.DeprecatedRUSloopInFunction ->
                "The use of repeat-until-success-loops within functions may not be supported in the future. Please use a while-loop instead."

            | WarningCode.DiscardingItemInAssignment ->
                "The expression on the right hand side is discarded on assignment and can be omitted."
            | WarningCode.ConditionalEvaluationOfOperationCall ->
                "This expression may be short-circuited, and operation calls may not be executed."
            | WarningCode.DeprecationWithRedirect -> "{0} has been deprecated. Please use {1} instead."
            | WarningCode.DeprecationWithoutRedirect -> "{0} has been deprecated."
            | WarningCode.UnsupportedResultComparison ->
                "{0}: "
                + DiagnosticItem.Message(ErrorCode.UnsupportedResultComparison, args |> Seq.skip 4)
                + " [{1}: ln {2}, cn {3}]"
            | WarningCode.ResultComparisonNotInOperationIf ->
                "{0}: "
                + DiagnosticItem.Message(ErrorCode.ResultComparisonNotInOperationIf, args |> Seq.skip 4)
                + " [{1}: ln {2}, cn {3}]"
            | WarningCode.ReturnInResultConditionedBlock ->
                "{0}: "
                + DiagnosticItem.Message(ErrorCode.ReturnInResultConditionedBlock, args |> Seq.skip 4)
                + " [{1}: ln {2}, cn {3}]"
            | WarningCode.SetInResultConditionedBlock ->
                "{0}: "
                + DiagnosticItem.Message(ErrorCode.SetInResultConditionedBlock, args |> Seq.skip 4)
                + " [{1}: ln {2}, cn {3}]"
            | WarningCode.UnsupportedCallableCapability ->
                "{0}: "
                + DiagnosticItem.Message(ErrorCode.UnsupportedCallableCapability, args |> Seq.skip 4)
                + " [{1}: ln {2}, cn {3}]"

            | WarningCode.TypeParameterNotResolvedByArgument ->
                "The value of the type parameter is not determined by the argument type. It will always have to be explicitly specified by passing type arguments."
            | WarningCode.ReturnTypeNotResolvedByArgument ->
                "The return type is not fully determined by the argument type. It will always have to be explicitly specified by passing type arguments."
            | WarningCode.NamespaceAleadyOpen -> "The namespace is already open."
            | WarningCode.NamespaceAliasIsAlreadyDefined -> "A short name for this namespace is already defined."
            | WarningCode.MissingBodyDeclaration ->
                "A body specification for this callable is missing. The callable is assumed to be intrinsic."
            | WarningCode.DuplicateAttribute -> "The attribute {0} is a duplication and will be ignored."
            | WarningCode.MissingEntryPoint ->
                "The project is an executable Q# project but no entry point has been found. The project should be a library, and any C# driver code should be defined in a separate project."
            | WarningCode.IgnoredEntryPoint ->
                "Entry point will be ignored. The project is a Q# library and cannot have any entry points."
            | WarningCode.ReservedEntryPointArgumentName ->
                "The argument name conflicts with a default argument for a Q# command line application."
            | WarningCode.NonResultTypeReturnedInEntryPoint ->
                "Only values of type Result, Result[], and tuples thereof can be returned when executing on a quantum processor."
            | WarningCode.EntryPointInLibrary ->
                "Invalid entry point. Only executable Q# projects can have entry points. Entry point will be ignored. "
            | WarningCode.GeneratorDirectiveWillBeIgnored ->
                "Generation directive ignored. A specialization of this callable has been declared as intrinsic."
            | WarningCode.UnreachableCode -> "This statement will never be executed."

            | WarningCode.DuplicateSourceFile -> "A source file with name \"{0}\" already exists in the compilation."
            | WarningCode.DuplicateProjectReference ->
                "A project reference with name \"{0}\" already exists in the compilation."
            | WarningCode.DuplicateBinaryFile -> "A binary file with name \"{0}\" already exists in the compilation."
            | WarningCode.ReferenceToUnknownProject ->
                "The referenced project \"{0}\" could not be found within the workspace folder."
            | WarningCode.UnknownBinaryFile ->
                "Could not find the binary file \"{0}\" to include as reference in the compilation."
            | WarningCode.CouldNotLoadBinaryFile -> "Unable to load binary file \"{0}\"."
            | WarningCode.ReferencesSetToNull -> "No references given to include in the compilation."
            | WarningCode.ReferenceCannotBeIncludedInDll ->
                "The reference to \"{0}\" could not be included in the generated dll."
            | WarningCode.UnresolvedItemsInGeneratedQs -> "Some item(s) could not be resolved during compilation."

            | WarningCode.RewriteStepDiagnosticsGenerationFailed ->
                "The diagnostics generated by the compilation step \"{0}\" could not be logged. The step may have been compiled against an older compiler version."
            | WarningCode.PreconditionVerificationFailed ->
                "The precondition for the compilation step \"{0}\" loaded from \"{1}\" was not met. The transformation will be skipped."
            | WarningCode.RewriteStepLoadedViaReflection ->
                "The compilation step \"{0}\" defined in \"{1}\" is not fully compatible with this compiler version and may fail on execution. The step may have been compiled against an older compiler version."
            | WarningCode.FailedToLoadRewriteStepViaReflection ->
                "A possible rewrite step has been detected in \"{0}\". The step could not be loaded and will be ignored."

            | WarningCode.CsharpGenerationGeneratedWarning -> ""
            | WarningCode.QirEmissionGeneratedWarning -> ""

            | WarningCode.InvalidAssemblyProperties ->
                "Some of the specified assembly properties could not be processed. Either they did not match the expected format, or they duplicate existing ones."
            | WarningCode.MissingTargetInstructionName ->
                "Missing target instruction name for intrinsic callable. The automatically determined name conflicts with another target instruction."
            | _ -> ""

        code |> ApplyArguments

    static member Message(code: InformationCode, args: IEnumerable<string>) =
        let ApplyArguments =
            DiagnosticItem.ApplyArguments args
            << function
            | InformationCode.CommandLineArguments -> "Compiling with command line arguments"
            | InformationCode.CompilingWithSourceFiles -> "Compiling source files"
            | InformationCode.CompilingWithAssemblies -> "Compiling with referenced assemblies"
            | InformationCode.LoadedRewriteSteps ->
                "Loaded rewrite steps that are executing as part of the compilation process"

            | InformationCode.GeneratedCsCode -> "C# code generated for simulation"
            | InformationCode.GeneratedQsCode -> "Formatted Q# code"
            | InformationCode.GeneratedCodeOutputFolder -> "Code has been generated in output folder"

            | InformationCode.FileContentInMemory -> "Q# code to compile"
            | InformationCode.BuiltTokenization -> "Built tokenization"
            | InformationCode.BuiltSyntaxTree -> "Built syntax tree"
            | InformationCode.FormattedQsCode -> "Q# code generated based on the built syntax tree"

            | InformationCode.CsharpGenerationGeneratedInfo -> ""
            | InformationCode.QirEmissionGeneratedInfo -> ""
            | _ -> ""

        code |> ApplyArguments<|MERGE_RESOLUTION|>--- conflicted
+++ resolved
@@ -322,11 +322,8 @@
     | PreconditionVerificationFailed = 7202
 
     | CsharpGenerationGeneratedError = 8001
-<<<<<<< HEAD
-=======
     | QirEmissionGeneratedError = 8002
 
->>>>>>> 8046d4a4
     | PublishingPerfResultsFailed = 8101
     | PerformanceTrackingFailed = 8102
     | SyntaxTreeNotMonomorphized = 8103
@@ -891,11 +888,8 @@
                 "The precondition for the compilation step \"{0}\" loaded from \"{1}\" was not met."
 
             | ErrorCode.CsharpGenerationGeneratedError -> ""
-<<<<<<< HEAD
-=======
             | ErrorCode.QirEmissionGeneratedError -> ""
 
->>>>>>> 8046d4a4
             | ErrorCode.PublishingPerfResultsFailed -> "Performance results failed to be published at \"{0}\"."
             | ErrorCode.PerformanceTrackingFailed -> "Performance tracking failed with error \"{0}\"."
             | ErrorCode.SyntaxTreeNotMonomorphized ->
