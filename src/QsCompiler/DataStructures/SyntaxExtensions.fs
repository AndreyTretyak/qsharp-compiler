﻿// Copyright (c) Microsoft Corporation. All rights reserved.
// Licensed under the MIT License.

[<AutoOpen>]
[<System.Runtime.CompilerServices.Extension>]
module Microsoft.Quantum.QsCompiler.SyntaxExtensions

open System
open System.Collections.Generic
open System.Collections.Immutable
open System.Linq
open System.Runtime.CompilerServices
open Microsoft.Quantum.QsCompiler.DataTypes
open Microsoft.Quantum.QsCompiler.SyntaxTokens
open Microsoft.Quantum.QsCompiler.SyntaxTree


let private OnTupleItems onSingle tupleName (items : ImmutableArray<'a>) =
    if items.Length = 0 then failwith (sprintf "empty tuple in %s instance" tupleName)
    elif items.Length = 1 then items.[0] |> onSingle
    else Some (items |> Seq.toList)


type QsInitializer with

    // utils for tuple matching

    static member private OnTupleItems = OnTupleItems (fun (single : QsInitializer) -> single.TupleItems) "QsInitializer"
    member internal this.TupleItems =
        match this.Initializer with
        | InvalidInitializer -> None
        | QubitTupleAllocation items -> items |> QsInitializer.OnTupleItems
        | _ -> Some [this]


type ResolvedInitializer with

    // utils for tuple matching

    static member private OnTupleItems = OnTupleItems (fun (single : ResolvedInitializer) -> single.TupleItems) "ResolvedInitializer"
    member internal this.TupleItems =
        match this.Resolution with
        | InvalidInitializer -> None
        | QubitTupleAllocation items -> items |> ResolvedInitializer.OnTupleItems
        | _ -> Some [this]


type QsSymbol with

    // utils for tuple matching

    static member private OnTupleItems = OnTupleItems (fun (single : QsSymbol) -> single.TupleItems) "QsSymbol"
    member internal this.TupleItems =
        match this.Symbol with
        | InvalidSymbol -> None
        | MissingSymbol -> Some []
        | SymbolTuple items -> items |> QsSymbol.OnTupleItems
        | _ -> Some [this]


type SymbolTuple with

    // utils for tuple matching

    static member private OnTupleItems = OnTupleItems (fun (single : SymbolTuple) -> single.TupleItems) "SymbolTuple"
    member internal this.TupleItems =
        match this with
        | InvalidItem -> None
        | DiscardedItem -> Some []
        | VariableNameTuple items -> items |> SymbolTuple.OnTupleItems
        | VariableName _ -> Some [this]


type ResolvedType with

    // utils for internal use only

    member internal this.WithoutRangeInfo =
        match this.Resolution with
        | QsTypeKind.ArrayType bt -> bt.WithoutRangeInfo |> QsTypeKind.ArrayType
        | QsTypeKind.Function (it, ot) -> (it.WithoutRangeInfo, ot.WithoutRangeInfo) |> QsTypeKind.Function
        | QsTypeKind.Operation ((it, ot), fs) -> ((it.WithoutRangeInfo, ot.WithoutRangeInfo), fs) |> QsTypeKind.Operation
        | QsTypeKind.TupleType ts -> (ts |> Seq.map (fun t -> t.WithoutRangeInfo)).ToImmutableArray() |> QsTypeKind.TupleType
        | QsTypeKind.UserDefinedType udt -> {udt with Range = Null} |> QsTypeKind.UserDefinedType
        | QsTypeKind.TypeParameter tp -> {tp with Range = Null} |> QsTypeKind.TypeParameter
        | res -> res
        |> ResolvedType.New

    // utils for tuple matching

    static member private OnTupleItems = OnTupleItems (fun (single : ResolvedType) -> single.TupleItems) "ResolvedType"
    member internal this.TupleItems =
        match this.Resolution with
        | InvalidType -> None
        | MissingType -> Some []
        | TupleType items -> items |> ResolvedType.OnTupleItems
        | _ -> Some [this]

    // utils for walking the data structure

    /// Walks the given resolved type,
    /// and returns true if the type contains a type satisfying the given condition.
    /// Contained types are the type itself, array base types, tuple item types,
    /// and argument and result types of functions and operations.
    /// Returns false otherwise.
    member this.Exists condition =
        let recur (t : ResolvedType) = t.Exists condition
        match this.Resolution with
        | _ when condition this.Resolution -> true
        | QsTypeKind.ArrayType bt -> bt |> recur
        | QsTypeKind.Function (it, ot)
        | QsTypeKind.Operation ((it, ot), _) -> it |> recur || ot |> recur
        | QsTypeKind.TupleType ts -> ts |> Seq.map recur |> Seq.contains true
        | _ -> false

    /// Recursively applies the given function inner to the given item and
    /// applies the given extraction function to each contained subitem of the returned type kind.
    /// Returns an enumerable of all extracted items.
    static member private ExtractAll (inner : _ -> QsTypeKind<_,_,_,_>, extract : _ -> IEnumerable<_>) this : IEnumerable<_> =
        let recur = ResolvedType.ExtractAll (inner, extract)
        match inner this with
        | QsTypeKind.ArrayType bt -> bt |> recur
        | QsTypeKind.Function (it, ot)
        | QsTypeKind.Operation ((it, ot), _) -> (it |> recur).Concat (ot |> recur)
        | QsTypeKind.TupleType ts -> ts |> Seq.collect recur
        | _ -> Enumerable.Empty()
        |> (extract this).Concat

    /// Walks the given resolved type,
    /// and applies the given extraction function to each contained type,
    /// including array base types, tuple item types, and argument and result types of functions and operations.
    /// Returns an enumerable of all extracted return values.
    member this.ExtractAll (extract : _ -> IEnumerable<_>) : IEnumerable<_> =
        let inner (t : ResolvedType) = t.Resolution
        ResolvedType.ExtractAll (inner, extract) this


type QsType with

    // utils for tuple matching

    static member private OnTupleItems = OnTupleItems (fun (single : QsType) -> single.TupleItems) "QsType"
    member internal this.TupleItems =
        match this.Type with
        | InvalidType -> None
        | MissingType -> Some []
        | TupleType items -> items |> QsType.OnTupleItems
        | _ -> Some [this]

    // utils for walking the data structure

    /// Walks the given QsType,
    /// and applies the given extraction function to each contained type.
    /// Returns an enumerable of all extracted types.
    member public this.ExtractAll (extract : _ -> IEnumerable<_>) =
        let inner (t : QsType) = t.Type
        ResolvedType.ExtractAll (inner, extract) this


type TypedExpression with

    // utils for tuple matching

    static member private OnTupleItems = OnTupleItems (fun (single : TypedExpression) -> single.TupleItems) "TypedExpression"
    member internal this.TupleItems =
        match this.Expression with
        | InvalidExpr -> None
        | MissingExpr -> Some []
        | ValueTuple items -> items |> TypedExpression.OnTupleItems
        | _ -> Some [this]

    // utils for walking the data structure

    /// Returns true if the expression kind does not contain any inner expressions.
    static member private IsAtomic (kind : QsExpressionKind<'E, _, _>) =
        match kind with
        | UnitValue
        | Identifier _
        | IntLiteral _
        | BigIntLiteral _
        | DoubleLiteral _
        | BoolLiteral _
        | ResultLiteral _
        | PauliLiteral _
        | MissingExpr
        | InvalidExpr -> true
        | _ -> false

    /// Recursively traverses an expression by first applying the given mapper to the expression,
    /// then finding all sub-expressions recurring on each one, and finally calling the given folder
    /// with the original expression as well as the returned results.
    static member private MapAndFold (mapper: 'E -> QsExpressionKind<'E, _, _>, folder : 'E -> 'A seq -> 'A) (expr: 'E): 'A =
        let recur = TypedExpression.MapAndFold (mapper, folder)
        match mapper expr with
        | NEG ex
        | BNOT ex
        | NOT ex
        | AdjointApplication ex
        | ControlledApplication ex
        | UnwrapApplication ex
        | NamedItem (ex, _)
        | NewArray (_, ex)                   -> [ex] :> seq<_>
        | ADD (lhs,rhs)
        | SUB (lhs,rhs)
        | MUL (lhs,rhs)
        | DIV (lhs,rhs)
        | LT (lhs,rhs)
        | LTE (lhs,rhs)
        | GT (lhs,rhs)
        | GTE (lhs,rhs)
        | POW (lhs,rhs)
        | MOD (lhs,rhs)
        | LSHIFT (lhs,rhs)
        | RSHIFT (lhs,rhs)
        | BOR (lhs,rhs)
        | BAND (lhs,rhs)
        | BXOR (lhs,rhs)
        | AND (lhs,rhs)
        | OR (lhs,rhs)
        | EQ (lhs,rhs)
        | NEQ (lhs,rhs)
        | RangeLiteral (lhs, rhs)
        | ArrayItem (lhs, rhs)
        | CallLikeExpression (lhs,rhs)       -> upcast [lhs; rhs]
        | CopyAndUpdate (ex1, ex2, ex3)
        | CONDITIONAL(ex1, ex2, ex3)         -> upcast [ex1; ex2; ex3]
        | StringLiteral (_,items)
        | ValueTuple items
        | ValueArray items                   -> upcast items
        | kind when TypedExpression.IsAtomic kind -> Seq.empty
        | _  -> NotImplementedException "missing implementation for the given expression kind" |> raise
        |> Seq.map recur |> folder expr

    /// Recursively traverses an expression by first recurring on all sub-expressions
    /// and then calling the given folder with the original expression as well as the returned results.
    member public this.Fold folder =
        let inner (ex : TypedExpression) = ex.Expression
        this |> TypedExpression.MapAndFold (inner, folder)

    /// Returns true if the expression satisfies the given condition or contains a sub-expression that does.
    /// Returns false otherwise.
    member public this.Exists (condition : TypedExpression -> bool) =
        let inner (ex : TypedExpression) = ex.Expression
        let fold ex sub = condition ex || sub |> Seq.exists id
        this |> TypedExpression.MapAndFold (inner, fold)

<<<<<<< HEAD
    /// Recursively applies the given function inner to the given item and
=======
    /// Returns true if the expression satisfies the given condition or contains a sub-expression that does.
    /// Returns false otherwise.
    member public this.Exists (condition : QsExpressionKind<_,_,_> -> bool) =
        let inner (ex : TypedExpression) = ex.Expression
        let fold (ex : TypedExpression) sub = condition ex.Expression || sub |> Seq.exists id
        this |> TypedExpression.MapAndFold (inner, fold)

    /// Recursively applies the given function inner to the given item and  
>>>>>>> 2d114c9f
    /// applies the given extraction function to each contained subitem of the returned expression kind.
    /// Returns an enumerable of all extracted items.
    static member private ExtractAll (inner : 'E -> QsExpressionKind<'E, _, _>, extract : _ -> seq<_>) (this : 'E) : seq<_> =
        let fold ex sub = Seq.concat sub |> Seq.append (extract ex)
        this |> TypedExpression.MapAndFold (inner, fold)

    /// Walks the given expression,
    /// and applies the given extraction function to each contained expression.
    /// Returns an enumerable of all extracted expressions.
    member public this.ExtractAll (extract : _ -> IEnumerable<_>) =
        let inner (ex : TypedExpression) = ex.Expression
        TypedExpression.ExtractAll (inner, extract) this

    /// Applies the given function to the expression kind, 
    /// and then recurs into each subexpression of the returned expression kind.
    /// Returns an enumerable of all walked expressions. 
    member public this.Extract (map : _ -> QsExpressionKind<_,_,_>) = 
        let inner (ex : TypedExpression) = map ex.Expression
        let fold ex sub = Seq.concat sub |> Seq.append (ex |> Seq.singleton) 
        this |> TypedExpression.MapAndFold (inner, fold)


type QsExpression with

    // utils for tuple matching

    static member private OnTupleItems = OnTupleItems (fun (single : QsExpression) -> single.TupleItems) "QsExpression"
    member internal this.TupleItems =
        match this.Expression with
        | InvalidExpr -> None
        | MissingExpr -> Some []
        | ValueTuple items -> items |> QsExpression.OnTupleItems
        | _ -> Some [this]

    // utils for walking the data structure

    /// Walks the given QsExpression,
    /// and applies the given extraction function to each contained expression.
    /// Returns an enumerable of all extracted expressions.
    member public this.ExtractAll (extract : _ -> IEnumerable<_>) =
        let inner (ex : QsExpression) = ex.Expression
        TypedExpression.ExtractAll (inner, extract) this


type QsStatement with

    /// Recursively traverses a statement by first recurring on all sub-statements
    /// and then calling the given folder with the original statement as well as the returned results.
    /// Note that sub-statements are determined purely based on the abstraction -
    /// i.e. implicitly defined statements like those needed to adjoint the outer block for conjugations
    /// are not considered to be sub-statements, in the same way that all sub-statements in e.g. loops and branchings
    /// will be walked independent on whether or not and how often they will be executed.
    member public this.Fold folder =
        let recur (stm : QsStatement) = stm.Fold folder
        match this.Statement with
        | QsExpressionStatement _
        | QsReturnStatement _
        | QsFailStatement _
        | QsVariableDeclaration _
        | QsValueUpdate _
        | EmptyStatement -> Seq.empty
        | QsConditionalStatement s ->
            (Seq.append
                (s.ConditionalBlocks |> Seq.collect (fun (_, b) -> b.Body.Statements))
                (match s.Default with Null -> Seq.empty | Value v -> upcast v.Body.Statements))
        | QsForStatement s -> upcast s.Body.Statements
        | QsWhileStatement s -> upcast s.Body.Statements
        | QsConjugation s -> Seq.append s.OuterTransformation.Body.Statements s.InnerTransformation.Body.Statements
        | QsRepeatStatement s -> Seq.append s.RepeatBlock.Body.Statements s.FixupBlock.Body.Statements
        | QsQubitScope s -> upcast s.Body.Statements
        |> Seq.map recur |> folder this

    /// Returns true if the statement satisfies the given condition or contains a sub-statement that does.
    /// Returns false otherwise.
    member public this.Exists condition =
        this.Fold (fun stmt sub -> condition stmt || Seq.exists id sub)

    /// Walks the given statement,
    /// and applies the given extraction function to each contained statement.
    /// Returns an enumerable of all extracted values.
    member public this.ExtractAll extract =
        this.Fold (fun stmt sub -> Seq.concat sub |> Seq.append (extract stmt))


type QsTuple<'I> with

    member this.ResolveWith getType =
        let rec resolveInner = function
            | QsTuple items -> (items |> Seq.map resolveInner).ToImmutableArray() |> TupleType |> ResolvedType.New
            | QsTupleItem item -> getType item
        match this with
        | QsTuple items when items.Length = 0 -> UnitType |> ResolvedType.New
        | _ -> resolveInner this

    /// Returns an enumerable of all contained tuple items.
    member public this.Items =
        let rec extractAll = function
            | QsTuple items -> items |> Seq.collect extractAll
            | QsTupleItem item -> seq { yield item }
        this |> extractAll

// active pattern for tuple matching

 // not the nicest solution, but unfortunatly type extensions cannot be used to satisfy member constraints...
 // the box >> unbox below is used to cast the value to the inferred type of 'T
let private TupleItems<'T when 'T :> ITuple> (arg: 'T): 'T list option =
    let cast a = box >> unbox |> List.map |> Option.map <| a
    match box arg with
    | :? QsExpression               as arg -> cast arg.TupleItems
    | :? TypedExpression            as arg -> cast arg.TupleItems
    | :? QsType                     as arg -> cast arg.TupleItems
    | :? ResolvedType               as arg -> cast arg.TupleItems
    | :? QsInitializer              as arg -> cast arg.TupleItems
    | :? ResolvedInitializer        as arg -> cast arg.TupleItems
    // TODO: can be made an ITuple again once empty symbol tuples are no longer valid for functor specialiations...
    //| :? QsSymbol                   as arg -> arg.TupleItems |> Option.map (List.map box)
    | :? SymbolTuple                as arg -> cast arg.TupleItems
    | _ -> InvalidOperationException("no extension provided for tuple matching of the given ITuple object") |> raise

let (| Item | _ |) arg =
    match TupleItems arg with
    | Some [item] -> Some item
    | _ -> None

let (| Tuple | _ |) arg =
    match TupleItems arg with
    | Some items when items.Length > 1 -> Some items
    | _ -> None

let (| Missing | _ |) arg =
    match TupleItems arg with
    | Some [] -> Some Missing
    | _ -> None

// filter for type parameter resolution dictionaries

[<Extension>]
let FilterByOrigin (this : ImmutableDictionary<(QsQualifiedName * NonNullable<string>), ResolvedType>) origin =
    this |> Seq.filter (fun x -> fst x.Key = origin) |> ImmutableDictionary.CreateRange

// look-up for udt and global callables

[<Extension>]
let Types (syntaxTree : IEnumerable<QsNamespace>) =
    syntaxTree |> Seq.collect (fun ns -> ns.Elements |> Seq.choose (function
    | QsCustomType t -> Some t
    | _ -> None))

[<Extension>]
let Callables (syntaxTree : IEnumerable<QsNamespace>) =
    syntaxTree |> Seq.collect (fun ns -> ns.Elements |> Seq.choose (function
    | QsCallable c -> Some c
    | _ -> None))

[<Extension>]
let Specializations (syntaxTree : IEnumerable<QsNamespace>) =
    syntaxTree |> Seq.collect (fun ns -> ns.Elements |> Seq.collect (function
    | QsCallable c -> c.Specializations
    | _ -> ImmutableArray.Empty))

[<Extension>]
let GlobalTypeResolutions (syntaxTree : IEnumerable<QsNamespace>) =
    let types =
        syntaxTree |> Seq.collect (fun ns -> ns.Elements |> Seq.choose (function
        | QsCustomType t -> Some (t.FullName, t)
        | _ -> None))
    types.ToImmutableDictionary(fst, snd)

[<Extension>]
let GlobalCallableResolutions (syntaxTree : IEnumerable<QsNamespace>) =
    let callables =
        syntaxTree |> Seq.collect (fun ns -> ns.Elements |> Seq.choose (function
        | QsCallable c -> Some (c.FullName, c)
        | _ -> None))
    callables.ToImmutableDictionary(fst, snd)<|MERGE_RESOLUTION|>--- conflicted
+++ resolved
@@ -244,9 +244,6 @@
         let fold ex sub = condition ex || sub |> Seq.exists id
         this |> TypedExpression.MapAndFold (inner, fold)
 
-<<<<<<< HEAD
-    /// Recursively applies the given function inner to the given item and
-=======
     /// Returns true if the expression satisfies the given condition or contains a sub-expression that does.
     /// Returns false otherwise.
     member public this.Exists (condition : QsExpressionKind<_,_,_> -> bool) =
@@ -255,7 +252,6 @@
         this |> TypedExpression.MapAndFold (inner, fold)
 
     /// Recursively applies the given function inner to the given item and  
->>>>>>> 2d114c9f
     /// applies the given extraction function to each contained subitem of the returned expression kind.
     /// Returns an enumerable of all extracted items.
     static member private ExtractAll (inner : 'E -> QsExpressionKind<'E, _, _>, extract : _ -> seq<_>) (this : 'E) : seq<_> =
