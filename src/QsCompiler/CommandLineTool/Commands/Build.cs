--- conflicted
+++ resolved
@@ -75,7 +75,7 @@
             [Option(
                 "qir",
                 Required = false,
-                SetName = CODE_MODE,
+                SetName = CodeMode,
                 HelpText = "Specifies whether the compiler should emit a .NET Core dll containing the compiled Q# code.")]
             public string QirOutputFolder { get; set; }
 
@@ -253,19 +253,7 @@
                 logger);
             if (options.PerfOutputFolder != null)
             {
-<<<<<<< HEAD
-                try
-                {
-                    CompilationTracker.PublishResults(options.PerfOutputFolder);
-                }
-                catch (Exception ex)
-                {
-                    logger.Log(ErrorCode.PublishingPerfResultsFailed, new string[] { options.PerfOutputFolder });
-                    logger.Log(ex);
-                }
-=======
-                PublishPerformanceTrackingData(options.PerfFolder, logger);
->>>>>>> b6c6912c
+                PublishPerformanceTrackingData(options.PerfOutputFolder, logger);
             }
 
             return ReturnCode.Status(loaded);
