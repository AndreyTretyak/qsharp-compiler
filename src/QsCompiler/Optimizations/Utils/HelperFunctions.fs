--- conflicted
+++ resolved
@@ -52,10 +52,6 @@
 /// If the given variable is already defined, its name is shadowed in the current scope.
 /// Throws an InvalidOperationException if there aren't any scopes on the stack.
 let internal defineVar check (constants : IDictionary<_,_>) (name, value) =
-<<<<<<< HEAD
-    //if not (check value) then constants else constants |> Map.add name value
-=======
->>>>>>> 759c6661
     if check value then constants.[name] <- value
 
 /// Applies the given function op on a SymbolTuple, ValueTuple pair
@@ -68,10 +64,6 @@
             ArgumentException "names and values have different lengths" |> raise
         for sym, value in Seq.zip namesTuple valuesTuple do
             onTuple op constants (sym, value)
-<<<<<<< HEAD
-        //Seq.zip namesTuple valuesTuple |> Seq.fold (onTuple op) constants
-=======
->>>>>>> 759c6661
     | _ -> ()
 
 /// Returns a Constants<Expr> with the given variables defined as the given values
