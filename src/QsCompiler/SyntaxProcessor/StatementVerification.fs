--- conflicted
+++ resolved
@@ -382,14 +382,9 @@
 /// <summary>
 /// Given a conditional block for the if-clause of a Q# if-statement, a sequence of conditional blocks for the elif-clauses,
 /// as well as optionally a positioned block of Q# statements and its location for the else-clause, builds and returns the complete if-statement.
-<<<<<<< HEAD
 /// </summary>
 /// <exception cref="ArgumentException"><paramref name="ifBlock"/> contains no location information.</exception>
-let NewIfStatement (ifBlock : TypedExpression * QsPositionedBlock) elifBlocks elseBlock =
-=======
-/// Throws an ArgumentException if the given if-block contains no location information.
 let NewIfStatement (ifBlock: TypedExpression * QsPositionedBlock) elifBlocks elseBlock =
->>>>>>> ea1f8f0b
     let location =
         match (snd ifBlock).Location with
         | Null -> ArgumentException "No location is set for the given if-block." |> raise
@@ -409,23 +404,6 @@
     let location =
         match repeatBlock.Location with
         | Null -> ArgumentException "no location is set for the given repeat-block" |> raise
-<<<<<<< HEAD
-        | Value loc -> loc 
-    let autoGenErrs = symbols |> onAutoInvertGenerateError ((ErrorCode.RUSloopWithinAutoInversion, []), location.Range) 
-    QsRepeatStatement.New (repeatBlock, successCondition, fixupBlock) |> QsRepeatStatement |> asStatement QsComments.Empty location LocalDeclarations.Empty, autoGenErrs
-
-/// <summary>
-/// Given a positioned block of Q# statements specifying the transformation to conjugate (inner transformation V), 
-/// as well as a positioned block of Q# statements specifying the transformation to conjugate it with (outer transformation U), 
-/// builds and returns the corresponding conjugation statement representing the patter U*VU where the order of application is right to left and U* is the adjoint of U. 
-/// Returns an array with diagnostics and the corresponding statement offset for all invalid variable reassignments in the apply-block. 
-/// </summary>
-/// <exception cref="ArgumentException"><paramref name="outer"/> contains no location information.</exception>
-let NewConjugation (outer : QsPositionedBlock, inner : QsPositionedBlock) = 
-    let location = outer.Location |> function
-        | Null -> ArgumentException "no location is set for the given within-block defining the conjugating transformation" |> raise
-=======
->>>>>>> ea1f8f0b
         | Value loc -> loc
 
     let autoGenErrs = symbols |> onAutoInvertGenerateError ((ErrorCode.RUSloopWithinAutoInversion, []), location.Range)
@@ -435,11 +413,13 @@
     |> asStatement QsComments.Empty location LocalDeclarations.Empty,
     autoGenErrs
 
+/// <summary>
 /// Given a positioned block of Q# statements specifying the transformation to conjugate (inner transformation V),
 /// as well as a positioned block of Q# statements specifying the transformation to conjugate it with (outer transformation U),
 /// builds and returns the corresponding conjugation statement representing the patter U*VU where the order of application is right to left and U* is the adjoint of U.
 /// Returns an array with diagnostics and the corresponding statement offset for all invalid variable reassignments in the apply-block.
-/// Throws an ArgumentException if the given block specifying the outer transformation contains no location information.
+/// </summary>
+/// <exception cref="ArgumentException"><paramref name="outer"/> contains no location information.</exception>
 let NewConjugation (outer: QsPositionedBlock, inner: QsPositionedBlock) =
     let location =
         match outer.Location with
